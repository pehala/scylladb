#!/usr/bin/env python3
# -*- coding: utf-8 -*-
#
# Copyright (C) 2015-present ScyllaDB
#

#
# SPDX-License-Identifier: LicenseRef-ScyllaDB-Source-Available-1.0
#

import argparse
import copy
import os
import pathlib
import platform
import re
import shlex
import subprocess
import sys
import tempfile
import textwrap
from shutil import which
from typing import NamedTuple


configure_args = str.join(' ', [shlex.quote(x) for x in sys.argv[1:] if not x.startswith('--out=') and not x.startswith('--out-final-name=')])

# distribution "internationalization", converting package names.
# Fedora name is key, values is distro -> package name dict.
i18n_xlat = {
    'boost-devel': {
        'debian': 'libboost-dev',
        'ubuntu': 'libboost-dev (libboost1.55-dev on 14.04)',
    },
}

python3_dependencies = subprocess.run('./install-dependencies.sh --print-python3-runtime-packages', shell=True, capture_output=True, encoding='utf-8').stdout.strip()
pip_dependencies = subprocess.run('./install-dependencies.sh --print-pip-runtime-packages', shell=True, capture_output=True, encoding='utf-8').stdout.strip()
pip_symlinks = subprocess.run('./install-dependencies.sh --print-pip-symlinks', shell=True, capture_output=True, encoding='utf-8').stdout.strip()
node_exporter_filename = subprocess.run('./install-dependencies.sh --print-node-exporter-filename', shell=True, capture_output=True, encoding='utf-8').stdout.strip()
node_exporter_dirname = os.path.basename(node_exporter_filename).rstrip('.tar.gz')


def get_os_ids():
    if os.environ.get('NIX_CC'):
        return ['linux']

    if not os.path.exists('/etc/os-release'):
        return ['unknown']

    os_ids = []
    for line in open('/etc/os-release'):
        key, _, value = line.partition('=')
        value = value.strip().strip('"')
        if key == 'ID':
            os_ids = [value]
        if key == 'ID_LIKE':
            os_ids += value.split(' ')
    if os_ids:
        return os_ids
    return ['linux']  # default ID per os-release(5)


def pkgname(name):
    if name in i18n_xlat:
        dict = i18n_xlat[name]
        for id in get_os_ids():
            if id in dict:
                return dict[id]
    return name


def get_flags():
    with open('/proc/cpuinfo') as f:
        for line in f:
            if line.strip():
                if line.rstrip('\n').startswith('flags'):
                    return re.sub(r'^flags\s+: ', '', line).split()


def add_tristate(arg_parser, name, dest, help, default=None):
    arg_parser.add_argument('--enable-' + name, dest=dest, action='store_true', default=default,
                            help='Enable ' + help)
    arg_parser.add_argument('--disable-' + name, dest=dest, action='store_false', default=None,
                            help='Disable ' + help)


def apply_tristate(var, test, note, missing):
    if (var is None) or var:
        if test():
            return True
        elif var is True:
            print(missing)
            sys.exit(1)
        else:
            print(note)
            return False
    return False


def have_pkg(package):
    return subprocess.call(['pkg-config', package]) == 0


def pkg_config(package, *options):
    pkg_config_path = os.environ.get('PKG_CONFIG_PATH', '')
    # Add the directory containing the package to the search path, if a file is
    # specified instead of a name.
    if package.endswith('.pc'):
        local_path = os.path.dirname(package)
        pkg_config_path = '{}:{}'.format(local_path, pkg_config_path)

    output = subprocess.check_output(['pkg-config'] + list(options) + [package],
                                     env = {**os.environ,
                                            'PKG_CONFIG_PATH': pkg_config_path})

    return output.decode('utf-8').strip()


def try_compile(compiler, source='', flags=[]):
    return try_compile_and_link(compiler, source, flags=flags + ['-c'])


def try_compile_and_link(compiler, source='', flags=[], verbose=False):
    os.makedirs(tempfile.tempdir, exist_ok=True)
    with tempfile.NamedTemporaryFile() as sfile:
        ofd, ofile = tempfile.mkstemp()
        os.close(ofd)
        try:
            sfile.file.write(bytes(source, 'utf-8'))
            sfile.file.flush()
            ret = subprocess.run([compiler, '-x', 'c++', '-o', ofile, sfile.name] + args.user_cflags.split() + flags,
                                 capture_output=True)
            if verbose:
                print(f"Compilation failed: {compiler} -x c++ -o {ofile} {sfile.name} {args.user_cflags} {flags}")
                print(source)
                print(ret.stdout.decode('utf-8'))
                print(ret.stderr.decode('utf-8'))
            return ret.returncode == 0
        finally:
            if os.path.exists(ofile):
                os.unlink(ofile)


def flag_supported(flag, compiler):
    # gcc ignores -Wno-x even if it is not supported
    adjusted = re.sub('^-Wno-', '-W', flag)
    split = adjusted.split(' ')
    return try_compile(flags=['-Werror'] + split, compiler=compiler)


def linker_flags(compiler):
    src_main = 'int main(int argc, char **argv) { return 0; }'
    link_flags = ['-fuse-ld=lld']
    if try_compile_and_link(source=src_main, flags=link_flags, compiler=compiler):
        print('Note: using the lld linker')
        return ' '.join(link_flags)
    link_flags = ['-fuse-ld=gold']
    if try_compile_and_link(source=src_main, flags=link_flags, compiler=compiler):
        print('Note: using the gold linker')
        threads_flag = '-Wl,--threads'
        if try_compile_and_link(source=src_main, flags=link_flags + [threads_flag], compiler=compiler):
            link_flags.append(threads_flag)
        return ' '.join(link_flags)
    else:
        linker = ''
        try:
            subprocess.call(["gold", "-v"], stdout=subprocess.DEVNULL, stderr=subprocess.DEVNULL)
            linker = 'gold'
        except:
            pass
        try:
            subprocess.call(["lld", "-v"], stdout=subprocess.DEVNULL, stderr=subprocess.DEVNULL)
            linker = 'lld'
        except:
            pass
        if linker:
            print(f'Linker {linker} found, but the compilation attempt failed, defaulting to default system linker')
        else:
            print('Note: neither lld nor gold found; using default system linker')
        return ''


def maybe_static(flag, libs):
    if flag:
        libs = '-Wl,-Bstatic {} -Wl,-Bdynamic'.format(libs)
    return libs


class Source(object):
    def __init__(self, source, hh_prefix, cc_prefix):
        self.source = source
        self.hh_prefix = hh_prefix
        self.cc_prefix = cc_prefix

    def headers(self, gen_dir):
        return [x for x in self.generated(gen_dir) if x.endswith(self.hh_prefix)]

    def sources(self, gen_dir):
        return [x for x in self.generated(gen_dir) if x.endswith(self.cc_prefix)]

    def objects(self, gen_dir):
        return [x.replace(self.cc_prefix, '.o') for x in self.sources(gen_dir)]

    def endswith(self, end):
        return self.source.endswith(end)


def default_target_arch():
    if platform.machine() in ['i386', 'i686', 'x86_64']:
        return 'westmere'   # support PCLMUL
    elif platform.machine() == 'aarch64':
        return 'armv8-a+crc+crypto'
    else:
        return ''


class Antlr3Grammar(Source):
    def __init__(self, source):
        Source.__init__(self, source, '.hpp', '.cpp')

    def generated(self, gen_dir):
        basename = os.path.splitext(self.source)[0]
        files = [basename + ext
                 for ext in ['Lexer.cpp', 'Lexer.hpp', 'Parser.cpp', 'Parser.hpp']]
        return [os.path.join(gen_dir, file) for file in files]

class Json2Code(Source):
    def __init__(self, source):
        Source.__init__(self, source, '.hh', '.cc')

    def generated(self, gen_dir):
        return [os.path.join(gen_dir, self.source + '.hh'), os.path.join(gen_dir, self.source + '.cc')]

def find_headers(repodir, excluded_dirs):
    walker = os.walk(repodir)

    _, dirs, files = next(walker)
    for excl_dir in excluded_dirs:
        try:
            dirs.remove(excl_dir)
        except ValueError:
            # Ignore complaints about excl_dir not being in dirs
            pass

    is_hh = lambda f: f.endswith('.hh')
    headers = list(filter(is_hh, files))

    for dirpath, _, files in walker:
        if dirpath.startswith('./'):
            dirpath = dirpath[2:]
        headers += [os.path.join(dirpath, hh) for hh in filter(is_hh, files)]

    return sorted(headers)


def generate_compdb(compdb, ninja, buildfile, modes):
    # per-mode compdbs are built by taking the relevant entries from the
    # output of "ninja -t compdb" and combining them with the CMake-made
    # compdbs for Seastar in the relevant mode.
    #
    # "ninja -t compdb" output has to be filtered because
    # - it contains rules for all selected modes, and several entries for
    #   the same source file usually confuse indexers
    # - it contains lots of irrelevant entries (for linker invocations,
    #   header-only compilations, etc.)
    os.makedirs(tempfile.tempdir, exist_ok=True)
    with tempfile.NamedTemporaryFile() as ninja_compdb:
        subprocess.run([ninja, '-f', buildfile, '-t', 'compdb'], stdout=ninja_compdb.file.fileno())
        ninja_compdb.file.flush()

        # build mode-specific compdbs
        for mode in modes:
            mode_out = outdir + '/' + mode
            submodule_compdbs = [mode_out + '/' + submodule + '/' + compdb for submodule in ['seastar', 'abseil']]
            with open(mode_out + '/' + compdb, 'w+b') as combined_mode_specific_compdb:
                subprocess.run(['./scripts/merge-compdb.py', outdir + '/' + mode,
                                ninja_compdb.name] + submodule_compdbs, stdout=combined_mode_specific_compdb)

    # sort modes by supposed indexing speed
    for mode in ['dev', 'debug', 'release', 'sanitize']:
        compdb_target = outdir + '/' + mode + '/' + compdb
        if os.path.exists(compdb_target):
            try:
                os.symlink(compdb_target, compdb)
            except FileExistsError:
                # if there is already a valid compile_commands.json link in the
                # source root, we are done.
                pass
            return


def check_for_minimal_compiler_version(cxx):
    compiler_test_src = '''

// clang pretends to be gcc (defined __GNUC__), so we
// must check it first
#ifdef __clang__

#if __clang_major__ < 10
    #error "MAJOR"
#endif

#elif defined(__GNUC__)

#if __GNUC__ < 10
    #error "MAJOR"
#elif __GNUC__ == 10
    #if __GNUC_MINOR__ < 1
        #error "MINOR"
    #elif __GNUC_MINOR__ == 1
        #if __GNUC_PATCHLEVEL__ < 1
            #error "PATCHLEVEL"
        #endif
    #endif
#endif

#else

#error "Unrecognized compiler"

#endif

int main() { return 0; }
'''
    if try_compile_and_link(compiler=cxx, source=compiler_test_src):
        return
    try_compile_and_link(compiler=cxx, source=compiler_test_src, verbose=True)
    print('Wrong compiler version or incorrect flags. '
          'Scylla needs GCC >= 10.1.1 with coroutines (-fcoroutines) or '
          'clang >= 10.0.0 to compile.')
    sys.exit(1)


def check_for_boost(cxx):
    pkg_name = pkgname("boost-devel")
    if not try_compile(compiler=cxx, source='#include <boost/version.hpp>'):
        print(f'Boost not installed.  Please install {pkg_name}.')
        sys.exit(1)

    if not try_compile(compiler=cxx, source='''\
            #include <boost/version.hpp>
            #if BOOST_VERSION < 105500
            #error Boost version too low
            #endif
            '''):
        print(f'Installed boost version too old.  Please update {pkg_name}.')
        sys.exit(1)


def check_for_lz4(cxx, cflags):
    if not try_compile(cxx, source=textwrap.dedent('''\
        #include <lz4.h>

        void m() {
            LZ4_compress_default(static_cast<const char*>(0), static_cast<char*>(0), 0, 0);
        }
        '''), flags=cflags.split()):
        print('Installed lz4-devel is too old. Please upgrade it to r129 / v1.73 and up')
        sys.exit(1)


def find_ninja():
    ninja = which('ninja') or which('ninja-build')
    if ninja:
        return ninja
    print('Ninja executable (ninja or ninja-build) not found on PATH\n')
    sys.exit(1)


modes = {
    'debug': {
        'cxxflags': '-DDEBUG -DSANITIZE -DDEBUG_LSA_SANITIZER -DSCYLLA_ENABLE_ERROR_INJECTION',
        'cxx_ld_flags': '',
        'stack-usage-threshold': 1024*40,
        'optimization-level': 'g',
        'per_src_extra_cxxflags': {},
        'cmake_build_type': 'Debug',
        'can_have_debug_info': True,
        'build_seastar_shared_libs': True,
        'default': True,
        'description': 'a mode with no optimizations, with sanitizers, and with additional debug checks enabled, used for testing',
        'advanced_optimizations': False,
    },
    'release': {
        'cxxflags': '-ffunction-sections -fdata-sections ',
        'cxx_ld_flags': '-Wl,--gc-sections',
        'stack-usage-threshold': 1024*13,
        'optimization-level': '3',
        'per_src_extra_cxxflags': {},
        'cmake_build_type': 'RelWithDebInfo',
        'can_have_debug_info': True,
        'build_seastar_shared_libs': False,
        'default': True,
        'description': 'a mode with optimizations and no debug checks, used for production builds',
        'advanced_optimizations': True,
    },
    'dev': {
        'cxxflags': '-DDEVEL -DSEASTAR_ENABLE_ALLOC_FAILURE_INJECTION -DSCYLLA_ENABLE_ERROR_INJECTION -DSCYLLA_ENABLE_PREEMPTION_SOURCE',
        'cxx_ld_flags': '',
        'stack-usage-threshold': 1024*21,
        'optimization-level': '2',
        'per_src_extra_cxxflags': {},
        'cmake_build_type': 'Dev',
        'can_have_debug_info': False,
        'build_seastar_shared_libs': True,
        'default': True,
        'description': 'a mode with no optimizations and no debug checks, optimized for fast build times, used for development',
        'advanced_optimizations': False,
    },
    'sanitize': {
        'cxxflags': '-DDEBUG -DSANITIZE -DDEBUG_LSA_SANITIZER -DSCYLLA_ENABLE_ERROR_INJECTION',
        'cxx_ld_flags': '',
        'stack-usage-threshold': 1024*50,
        'optimization-level': 's',
        'per_src_extra_cxxflags': {},
        'cmake_build_type': 'Sanitize',
        'can_have_debug_info': True,
        'build_seastar_shared_libs': False,
        'default': False,
        'description': 'a mode with optimizations and sanitizers enabled, used for finding memory errors',
        'advanced_optimizations': False,
    },
    'coverage': {
        'cxxflags': '-fprofile-instr-generate -fcoverage-mapping -g -gz',
        'cxx_ld_flags': '-fprofile-instr-generate -fcoverage-mapping',
        'stack-usage-threshold': 1024*40,
        'optimization-level': 'g',
        'per_src_extra_cxxflags': {},
        'cmake_build_type': 'Debug',
        'can_have_debug_info': True,
        'build_seastar_shared_libs': False,
        'default': False,
        'description': 'a mode exclusively used for generating test coverage reports',
        'advanced_optimizations': False,
    },
}

ldap_tests = set([
    'test/ldap/ldap_connection_test',
    'test/ldap/role_manager_test',
    'test/ldap/saslauthd_authenticator_test'
])

scylla_tests = set([
    'test/boost/combined_tests',
    'test/boost/UUID_test',
    'test/boost/advanced_rpc_compressor_test',
    'test/boost/allocation_strategy_test',
    'test/boost/alternator_unit_test',
    'test/boost/anchorless_list_test',
    'test/boost/auth_passwords_test',
    'test/boost/auth_resource_test',
    'test/boost/big_decimal_test',
    'test/boost/bloom_filter_test',
    'test/boost/bptree_test',
    'test/boost/broken_sstable_test',
    'test/boost/btree_test',
    'test/boost/bytes_ostream_test',
    'test/boost/cache_mutation_reader_test',
    'test/boost/cached_file_test',
    'test/boost/caching_options_test',
    'test/boost/canonical_mutation_test',
    'test/boost/cartesian_product_test',
    'test/boost/cdc_generation_test',
    'test/boost/cell_locker_test',
    'test/boost/checksum_utils_test',
    'test/boost/chunked_managed_vector_test',
    'test/boost/chunked_vector_test',
    'test/boost/clustering_ranges_walker_test',
    'test/boost/compaction_group_test',
    'test/boost/compound_test',
    'test/boost/compress_test',
    'test/boost/config_test',
    'test/boost/continuous_data_consumer_test',
    'test/boost/counter_test',
    'test/boost/cql_auth_syntax_test',
    'test/boost/crc_test',
    'test/boost/dict_trainer_test',
    'test/boost/dirty_memory_manager_test',
    'test/boost/double_decker_test',
    'test/boost/duration_test',
    'test/boost/dynamic_bitset_test',
    'test/boost/encrypted_file_test',
    'test/boost/encryption_at_rest_test',
    'test/boost/enum_option_test',
    'test/boost/enum_set_test',
    'test/boost/estimated_histogram_test',
    'test/boost/exception_container_test',
    'test/boost/exceptions_fallback_test',
    'test/boost/exceptions_optimized_test',
    'test/boost/expr_test',
    'test/boost/flush_queue_test',
    'test/boost/fragmented_temporary_buffer_test',
    'test/boost/frozen_mutation_test',
    'test/boost/generic_server_test',
    'test/boost/gossiping_property_file_snitch_test',
    'test/boost/hash_test',
    'test/boost/hashers_test',
    'test/boost/hint_test',
    'test/boost/idl_test',
    'test/boost/incremental_compaction_test',
    'test/boost/index_reader_test',
    'test/boost/input_stream_test',
    'test/boost/intrusive_array_test',
    'test/boost/json_test',
    'test/boost/keys_test',
    'test/boost/like_matcher_test',
    'test/boost/limiting_data_source_test',
    'test/boost/linearizing_input_stream_test',
    'test/boost/lister_test',
    'test/boost/locator_topology_test',
    'test/boost/log_heap_test',
    'test/boost/logalloc_standard_allocator_segment_pool_backend_test',
    'test/boost/logalloc_test',
    'test/boost/managed_bytes_test',
    'test/boost/managed_vector_test',
    'test/boost/map_difference_test',
    'test/boost/murmur_hash_test',
    'test/boost/mutation_fragment_test',
    'test/boost/mutation_query_test',
    'test/boost/mutation_reader_another_test',
    'test/boost/mutation_test',
    'test/boost/mvcc_test',
    'test/boost/nonwrapping_interval_test',
    'test/boost/observable_test',
    'test/boost/partitioner_test',
    'test/boost/pretty_printers_test',
    'test/boost/radix_tree_test',
    'test/boost/range_tombstone_list_test',
    'test/boost/rate_limiter_test',
    'test/boost/recent_entries_map_test',
    'test/boost/reservoir_sampling_test',
    'test/boost/result_utils_test',
    'test/boost/reusable_buffer_test',
    'test/boost/rust_test',
    'test/boost/s3_test',
    'test/boost/aws_errors_test',
    'test/boost/aws_error_injection_test',
    'test/boost/schema_changes_test',
    'test/boost/schema_loader_test',
    'test/boost/serialization_test',
    'test/boost/serialized_action_test',
    'test/boost/service_level_controller_test',
    'test/boost/small_vector_test',
    'test/boost/snitch_reset_test',
    'test/boost/sorting_test',
    'test/boost/sstable_3_x_test',
    'test/boost/sstable_conforms_to_mutation_source_test',
    'test/boost/sstable_datafile_test',
    'test/boost/sstable_generation_test',
    'test/boost/sstable_move_test',
    'test/boost/sstable_mutation_test',
    'test/boost/sstable_partition_index_cache_test',
    'test/boost/sstable_resharding_test',
    'test/boost/sstable_test',
    'test/boost/stall_free_test',
    'test/boost/stream_compressor_test',
    'test/boost/string_format_test',
    'test/boost/summary_test',
    'test/boost/tagged_integer_test',
    'test/boost/token_metadata_test',
    'test/boost/top_k_test',
    'test/boost/transport_test',
    'test/boost/symmetric_key_test',
    'test/boost/types_test',
    'test/boost/utf8_test',
    'test/boost/vint_serialization_test',
    'test/boost/virtual_table_mutation_source_test',
    'test/boost/wasm_alloc_test',
    'test/boost/wasm_test',
    'test/boost/wrapping_interval_test',
    'test/manual/ec2_snitch_test',
    'test/manual/enormous_table_scan_test',
    'test/manual/gce_snitch_test',
    'test/manual/gossip',
    'test/manual/hint_test',
    'test/manual/message',
    'test/manual/partition_data_test',
    'test/manual/row_locker_test',
    'test/manual/streaming_histogram_test',
    'test/manual/sstable_scan_footprint_test',
    'test/perf/memory_footprint_test',
    'test/perf/perf_cache_eviction',
    'test/perf/perf_commitlog',
    'test/perf/perf_cql_parser',
    'test/perf/perf_hash',
    'test/perf/perf_mutation',
    'test/perf/perf_collection',
    'test/perf/perf_row_cache_reads',
    'test/perf/logalloc',
    'test/perf/perf_s3_client',
    'test/unit/lsa_async_eviction_test',
    'test/unit/lsa_sync_eviction_test',
    'test/unit/row_cache_alloc_stress_test',
    'test/unit/row_cache_stress_test',
    'test/unit/cross_shard_barrier_test',
    'test/boost/address_map_test',
]) | ldap_tests

perf_tests = set([
    'test/perf/perf_mutation_readers',
    'test/perf/perf_checksum',
    'test/perf/perf_mutation_fragment',
    'test/perf/perf_idl',
    'test/perf/perf_vint',
    'test/perf/perf_big_decimal',
    'test/perf/perf_sort_by_proximity',
])

raft_tests = set([
    'test/raft/replication_test',
    'test/raft/randomized_nemesis_test',
    'test/raft/many_test',
    'test/raft/raft_server_test',
    'test/raft/fsm_test',
    'test/raft/etcd_test',
    'test/raft/raft_sys_table_storage_test',
    'test/raft/discovery_test',
    'test/raft/failure_detector_test',
])

wasms = set([
    'wasm/return_input.wat',
    'wasm/test_complex_null_values.wat',
    'wasm/test_fib_called_on_null.wat',
    'wasm/test_functions_with_frozen_types.wat',
    'wasm/test_mem_grow.wat',
    'wasm/test_pow.wat',
    'wasm/test_short_ints.wat',
    'wasm/test_types_with_and_without_nulls.wat',
    'wasm/test_UDA_final.wat',
    'wasm/test_UDA_scalar.wat',
    'wasm/test_word_double.wat',
])

apps = set([
    'scylla',
])

lto_binaries = set([
    'scylla'
])

tests = scylla_tests | perf_tests | raft_tests

other = set([
    'iotune',
])

all_artifacts = apps | tests | other | wasms

arg_parser = argparse.ArgumentParser('Configure scylla', add_help=False, formatter_class=argparse.ArgumentDefaultsHelpFormatter)
arg_parser.add_argument('--out', dest='buildfile', action='store', default='build.ninja',
                        help='Output build-file name (by default build.ninja)')
arg_parser.add_argument('--out-final-name', dest="buildfile_final_name", action='store',
                        help='If set, rules will be generated as if this were the actual name of the file instead of the name passed by the --out option. \
                              This option is rather not useful for developers, it is intended to be used by Ninja when it decides to regenerate the makefile \
                              (a makefile with the same name but with a ".new" suffix is generated, then it is renamed to overwrite the old file; \
                              the new file\'s regeneration rule itself needs to refer to the correct filename).')
arg_parser.add_argument('--mode', action='append', choices=list(modes.keys()), dest='selected_modes',
                        help="Build modes to generate ninja files for. The available build modes are:\n{}".format("; ".join(["{} - {}".format(m, cfg['description']) for m, cfg in modes.items()])))
arg_parser.add_argument('--with', dest='artifacts', action='append', default=[],
                        help="Specify the artifacts to build, invoke {} with --list-artifacts to list all available artifacts, if unspecified all artifacts are built".format(sys.argv[0]))
arg_parser.add_argument('--with-seastar', action='store', dest='seastar_path', default='seastar', help='Path to Seastar sources')
add_tristate(arg_parser, name='dist', dest='enable_dist',
                        help='build dist targets')
arg_parser.add_argument('--dist-only', dest='dist_only', action='store_true', default=False,
                        help='skip compiling code and run dist targets only')

arg_parser.add_argument('--cflags', action='store', dest='user_cflags', default='',
                        help='Extra flags for the C++ compiler')
arg_parser.add_argument('--ldflags', action='store', dest='user_ldflags', default='',
                        help='Extra flags for the linker')
arg_parser.add_argument('--target', action='store', dest='target', default=default_target_arch(),
                        help='Target architecture (-march)')
arg_parser.add_argument('--compiler', action='store', dest='cxx', default='clang++',
                        help='C++ compiler path')
arg_parser.add_argument('--c-compiler', action='store', dest='cc', default='clang',
                        help='C compiler path')
add_tristate(arg_parser, name='dpdk', dest='dpdk',
                        help='Use dpdk (from seastar dpdk sources) (default=True for release builds)')
arg_parser.add_argument('--dpdk-target', action='store', dest='dpdk_target', default='',
                        help='Path to DPDK SDK target location (e.g. <DPDK SDK dir>/x86_64-native-linuxapp-gcc)')
arg_parser.add_argument('--debuginfo', action='store', dest='debuginfo', type=int, default=1,
                        help='Enable(1)/disable(0)compiler debug information generation')
arg_parser.add_argument('--optimization-level', action='append', dest='mode_o_levels', metavar='MODE=LEVEL', default=[],
                        help=f'Override default compiler optimization level for mode (defaults: {" ".join([x+"="+modes[x]["optimization-level"] for x in modes])})')
arg_parser.add_argument('--static-stdc++', dest='staticcxx', action='store_true',
                        help='Link libgcc and libstdc++ statically')
arg_parser.add_argument('--static-boost', dest='staticboost', action='store_true',
                        help='Link boost statically')
arg_parser.add_argument('--static-yaml-cpp', dest='staticyamlcpp', action='store_true',
                        help='Link libyaml-cpp statically')
arg_parser.add_argument('--tests-debuginfo', action='store', dest='tests_debuginfo', type=int, default=0,
                        help='Enable(1)/disable(0)compiler debug information generation for tests')
arg_parser.add_argument('--perf-tests-debuginfo', action='store', dest='perf_tests_debuginfo', type=int, default=0,
                        help='Enable(1)/disable(0)compiler debug information generation for perf tests')
arg_parser.add_argument('--split-dwarf', dest='split_dwarf', action='store_true', default=False,
                        help='use of split dwarf (https://gcc.gnu.org/wiki/DebugFission) to speed up linking')
arg_parser.add_argument('--enable-alloc-failure-injector', dest='alloc_failure_injector', action='store_true', default=False,
                        help='enable allocation failure injection')
arg_parser.add_argument('--enable-seastar-debug-allocations', dest='seastar_debug_allocations', action='store_true', default=False,
                        help='enable seastar debug allocations')
arg_parser.add_argument('--with-antlr3', dest='antlr3_exec', action='store', default="antlr3",
                        help='path to antlr3 executable')
arg_parser.add_argument('--with-ragel', dest='ragel_exec', action='store', default='ragel',
        help='path to ragel executable')
add_tristate(arg_parser, name='stack-guards', dest='stack_guards', help='Use stack guards')
arg_parser.add_argument('--verbose', dest='verbose', action='store_true',
                        help='Make configure.py output more verbose (useful for debugging the build process itself)')
arg_parser.add_argument('--test-repeat', dest='test_repeat', action='store', type=str, default='1',
                         help='Set number of times to repeat each unittest.')
arg_parser.add_argument('--test-timeout', dest='test_timeout', action='store', type=str, default='7200')
arg_parser.add_argument('--clang-inline-threshold', action='store', type=int, dest='clang_inline_threshold', default=-1,
                        help="LLVM-specific inline threshold compilation parameter")
arg_parser.add_argument('--list-artifacts', dest='list_artifacts', action='store_true', default=False,
                        help='List all available build artifacts, that can be passed to --with')
arg_parser.add_argument('--date-stamp', dest='date_stamp', type=str,
                        help='Set datestamp for SCYLLA-VERSION-GEN')
add_tristate(arg_parser, name='lto', dest='lto', default=True,
                        help='link-time optimization.')
arg_parser.add_argument('--use-profile', dest='use_profile', action='store',
                        help='Path to the (optional) profile file to be used in the build. Meant to be used with the profile file (build/release/profiles/merged.profdata) generated during a previous build of build/release/scylla with --pgo (--cspgo).')
arg_parser.add_argument('--pgo', dest='pgo', action='store_true', default=False,
                        help='Generate and use fresh PGO profiles when building Scylla. Only supported with clang for now.')
arg_parser.add_argument('--cspgo', dest='cspgo', action='store_true', default=False,
                        help='Generate and use fresh CSPGO profiles when building Scylla. A clang-specific optional addition to --pgo.')
arg_parser.add_argument('--experimental-pgo', dest='experimental_pgo', action='store_true', default=False,
                        help='When building with PGO, enable nonconservative (potentially pessimizing) optimizations. Only supported with clang for now. Not recommended.')
arg_parser.add_argument('--use-cmake', action=argparse.BooleanOptionalAction, default=False, help='Whether to use CMake as the build system')
arg_parser.add_argument('--coverage', action = 'store_true', help = 'Compile scylla with coverage instrumentation')
arg_parser.add_argument('--build-dir', action='store', default='build',
                        help='Build directory path')
arg_parser.add_argument('-h', '--help', action='store_true', help='show this help message and exit')
args = arg_parser.parse_args()
if args.help:
    arg_parser.print_help()
    arg_parser.exit()

PROFILES_LIST_FILE_NAME = "coverage_sources.list"

outdir = args.build_dir
tempfile.tempdir = f"{outdir}/tmp"

if args.list_artifacts:
    for artifact in sorted(all_artifacts):
        print(artifact)
    exit(0)

defines = ['XXH_PRIVATE_API',
           'SEASTAR_TESTING_MAIN',
]

scylla_raft_core = [
    'raft/raft.cc',
    'raft/server.cc',
    'raft/fsm.cc',
    'raft/tracker.cc',
    'raft/log.cc',
]

scylla_core = (['message/messaging_service.cc',
                'replica/database.cc',
                'replica/table.cc',
                'replica/tablets.cc',
                'replica/distributed_loader.cc',
                'replica/memtable.cc',
                'replica/exceptions.cc',
                'replica/dirty_memory_manager.cc',
                'replica/mutation_dump.cc',
                'mutation/atomic_cell.cc',
                'mutation/canonical_mutation.cc',
                'mutation/frozen_mutation.cc',
                'mutation/mutation.cc',
                'mutation/mutation_fragment.cc',
                'mutation/mutation_fragment_stream_validator.cc',
                'mutation/mutation_partition.cc',
                'mutation/mutation_partition_v2.cc',
                'mutation/mutation_partition_view.cc',
                'mutation/mutation_partition_serializer.cc',
                'mutation/partition_version.cc',
                'mutation/range_tombstone.cc',
                'mutation/range_tombstone_list.cc',
                'mutation/async_utils.cc',
                'absl-flat_hash_map.cc',
                'collection_mutation.cc',
                'client_data.cc',
                'debug.cc',
                'schema/caching_options.cc',
                'schema/schema.cc',
                'schema/schema_registry.cc',
                'frozen_schema.cc',
                'bytes.cc',
                'timeout_config.cc',
                'row_cache.cc',
                'schema_mutations.cc',
                'generic_server.cc',
                'utils/alien_worker.cc',
                'utils/array-search.cc',
                'utils/base64.cc',
                'utils/logalloc.cc',
                'utils/large_bitset.cc',
                'utils/buffer_input_stream.cc',
                'utils/limiting_data_source.cc',
                'utils/updateable_value.cc',
                'utils/dict_trainer.cc',
                'message/dictionary_service.cc',
                'utils/directories.cc',
                'gms/generation-number.cc',
                'utils/rjson.cc',
                'utils/human_readable.cc',
                'utils/histogram_metrics_helper.cc',
                'utils/on_internal_error.cc',
                'utils/pretty_printers.cc',
                'utils/stream_compressor.cc',
                'converting_mutation_partition_applier.cc',
                'readers/combined.cc',
                'readers/multishard.cc',
                'readers/mutation_reader.cc',
                'readers/mutation_readers.cc',
                'mutation_query.cc',
                'keys.cc',
                'counters.cc',
                'compress.cc',
                'zstd.cc',
                'sstables/sstables.cc',
                'sstables/sstables_manager.cc',
                'sstables/sstable_set.cc',
                'sstables/storage.cc',
                'sstables/mx/partition_reversing_data_source.cc',
                'sstables/mx/reader.cc',
                'sstables/mx/writer.cc',
                'sstables/kl/reader.cc',
                'sstables/sstable_version.cc',
                'sstables/compress.cc',
                'sstables/checksummed_data_source.cc',
                'sstables/sstable_mutation_reader.cc',
                'compaction/compaction.cc',
                'compaction/compaction_strategy.cc',
                'compaction/size_tiered_compaction_strategy.cc',
                'compaction/leveled_compaction_strategy.cc',
                'compaction/task_manager_module.cc',
                'compaction/time_window_compaction_strategy.cc',
                'compaction/compaction_manager.cc',
                'compaction/incremental_compaction_strategy.cc',
                'compaction/incremental_backlog_tracker.cc',
                'sstables/integrity_checked_file_impl.cc',
                'sstables/prepended_input_stream.cc',
                'sstables/m_format_read_helpers.cc',
                'sstables/sstable_directory.cc',
                'sstables/random_access_reader.cc',
                'sstables/metadata_collector.cc',
                'sstables/writer.cc',
                'transport/cql_protocol_extension.cc',
                'transport/event.cc',
                'transport/event_notifier.cc',
                'transport/server.cc',
                'transport/controller.cc',
                'transport/messages/result_message.cc',
                'cdc/cdc_partitioner.cc',
                'cdc/log.cc',
                'cdc/split.cc',
                'cdc/generation.cc',
                'cdc/metadata.cc',
                'cql3/type_json.cc',
                'cql3/attributes.cc',
                'cql3/cf_name.cc',
                'cql3/cql3_type.cc',
                'cql3/description.cc',
                'cql3/operation.cc',
                'cql3/index_name.cc',
                'cql3/keyspace_element_name.cc',
                'cql3/lists.cc',
                'cql3/sets.cc',
                'cql3/maps.cc',
                'cql3/values.cc',
                'cql3/expr/expression.cc',
                'cql3/expr/restrictions.cc',
                'cql3/expr/prepare_expr.cc',
                'cql3/functions/user_function.cc',
                'cql3/functions/functions.cc',
                'cql3/functions/aggregate_fcts.cc',
                'cql3/functions/castas_fcts.cc',
                'cql3/functions/error_injection_fcts.cc',
                'cql3/statements/cf_prop_defs.cc',
                'cql3/statements/cf_statement.cc',
                'cql3/statements/authentication_statement.cc',
                'cql3/statements/create_keyspace_statement.cc',
                'cql3/statements/create_table_statement.cc',
                'cql3/statements/create_view_statement.cc',
                'cql3/statements/create_type_statement.cc',
                'cql3/statements/create_function_statement.cc',
                'cql3/statements/create_aggregate_statement.cc',
                'cql3/statements/drop_index_statement.cc',
                'cql3/statements/drop_keyspace_statement.cc',
                'cql3/statements/drop_table_statement.cc',
                'cql3/statements/drop_view_statement.cc',
                'cql3/statements/drop_type_statement.cc',
                'cql3/statements/drop_function_statement.cc',
                'cql3/statements/drop_aggregate_statement.cc',
                'cql3/statements/schema_altering_statement.cc',
                'cql3/statements/ks_prop_defs.cc',
                'cql3/statements/function_statement.cc',
                'cql3/statements/modification_statement.cc',
                'cql3/statements/cas_request.cc',
                'cql3/statements/raw/parsed_statement.cc',
                'cql3/statements/property_definitions.cc',
                'cql3/statements/update_statement.cc',
                'cql3/statements/strongly_consistent_modification_statement.cc',
                'cql3/statements/strongly_consistent_select_statement.cc',
                'cql3/statements/delete_statement.cc',
                'cql3/statements/prune_materialized_view_statement.cc',
                'cql3/statements/batch_statement.cc',
                'cql3/statements/select_statement.cc',
                'cql3/statements/use_statement.cc',
                'cql3/statements/index_prop_defs.cc',
                'cql3/statements/index_target.cc',
                'cql3/statements/create_index_statement.cc',
                'cql3/statements/truncate_statement.cc',
                'cql3/statements/alter_table_statement.cc',
                'cql3/statements/alter_view_statement.cc',
                'cql3/statements/list_users_statement.cc',
                'cql3/statements/authorization_statement.cc',
                'cql3/statements/permission_altering_statement.cc',
                'cql3/statements/list_permissions_statement.cc',
                'cql3/statements/grant_statement.cc',
                'cql3/statements/revoke_statement.cc',
                'cql3/statements/alter_type_statement.cc',
                'cql3/statements/alter_keyspace_statement.cc',
                'cql3/statements/role-management-statements.cc',
                'cql3/statements/service_level_statement.cc',
                'cql3/statements/create_service_level_statement.cc',
                'cql3/statements/alter_service_level_statement.cc',
                'cql3/statements/sl_prop_defs.cc',
                'cql3/statements/drop_service_level_statement.cc',
                'cql3/statements/attach_service_level_statement.cc',
                'cql3/statements/detach_service_level_statement.cc',
                'cql3/statements/list_service_level_statement.cc',
                'cql3/statements/list_service_level_attachments_statement.cc',
                'cql3/statements/list_effective_service_level_statement.cc',
                'cql3/statements/describe_statement.cc',
                'cql3/update_parameters.cc',
                'cql3/util.cc',
                'cql3/ut_name.cc',
                'cql3/role_name.cc',
                'data_dictionary/data_dictionary.cc',
                'utils/runtime.cc',
                'utils/murmur_hash.cc',
                'utils/uuid.cc',
                'utils/big_decimal.cc',
                'types/types.cc',
                'validation.cc',
                'service/migration_manager.cc',
                'service/tablet_allocator.cc',
                'service/storage_proxy.cc',
                'query_ranges_to_vnodes.cc',
                'service/mapreduce_service.cc',
                'service/paxos/proposal.cc',
                'service/paxos/prepare_response.cc',
                'service/paxos/paxos_state.cc',
                'service/paxos/prepare_summary.cc',
                'cql3/column_identifier.cc',
                'cql3/column_specification.cc',
                'cql3/constants.cc',
                'cql3/query_processor.cc',
                'cql3/query_options.cc',
                'cql3/user_types.cc',
                'cql3/untyped_result_set.cc',
                'cql3/selection/selectable.cc',
                'cql3/selection/selection.cc',
                'cql3/selection/selector.cc',
                'cql3/restrictions/statement_restrictions.cc',
                'cql3/result_set.cc',
                'cql3/prepare_context.cc',
                'db/consistency_level.cc',
                'db/system_keyspace.cc',
                'db/virtual_table.cc',
                'db/virtual_tables.cc',
                'db/system_distributed_keyspace.cc',
                'db/size_estimates_virtual_reader.cc',
                'db/schema_applier.cc',
                'db/schema_tables.cc',
                'db/cql_type_parser.cc',
                'db/legacy_schema_migrator.cc',
                'db/commitlog/commitlog.cc',
                'db/commitlog/commitlog_replayer.cc',
                'db/commitlog/commitlog_entry.cc',
                'db/data_listeners.cc',
                'db/functions/function.cc',
                'db/hints/internal/hint_endpoint_manager.cc',
                'db/hints/internal/hint_sender.cc',
                'db/hints/internal/hint_storage.cc',
                'db/hints/manager.cc',
                'db/hints/resource_manager.cc',
                'db/hints/host_filter.cc',
                'db/hints/sync_point.cc',
                'db/config.cc',
                'db/extensions.cc',
                'db/heat_load_balance.cc',
                'db/large_data_handler.cc',
                'db/marshal/type_parser.cc',
                'db/batchlog_manager.cc',
                'db/tags/utils.cc',
                'db/view/view.cc',
                'db/view/view_update_generator.cc',
                'db/view/row_locking.cc',
                'db/sstables-format-selector.cc',
                'db/snapshot-ctl.cc',
                'db/rate_limiter.cc',
                'db/per_partition_rate_limit_options.cc',
                'db/snapshot/backup_task.cc',
                'index/secondary_index_manager.cc',
                'index/secondary_index.cc',
                'utils/UUID_gen.cc',
                'utils/i_filter.cc',
                'utils/bloom_filter.cc',
                'utils/bloom_calculations.cc',
                'utils/rate_limiter.cc',
                'utils/file_lock.cc',
                'utils/dynamic_bitset.cc',
                'utils/managed_bytes.cc',
                'utils/exceptions.cc',
                'utils/config_file.cc',
                'utils/multiprecision_int.cc',
                'utils/gz/crc_combine.cc',
                'utils/gz/crc_combine_table.cc',
                'utils/s3/aws_error.cc',
                'utils/s3/client.cc',
                'utils/s3/retry_strategy.cc',
                'utils/advanced_rpc_compressor.cc',
                'gms/version_generator.cc',
                'gms/versioned_value.cc',
                'gms/gossiper.cc',
                'gms/feature_service.cc',
                'gms/gossip_digest_syn.cc',
                'gms/gossip_digest_ack.cc',
                'gms/gossip_digest_ack2.cc',
                'gms/endpoint_state.cc',
                'gms/application_state.cc',
                'gms/inet_address.cc',
                'dht/i_partitioner.cc',
                'dht/token.cc',
                'dht/murmur3_partitioner.cc',
                'dht/boot_strapper.cc',
                'dht/range_streamer.cc',
                'unimplemented.cc',
                'query.cc',
                'query-result-set.cc',
                'locator/abstract_replication_strategy.cc',
                'locator/tablets.cc',
                'locator/azure_snitch.cc',
                'locator/simple_strategy.cc',
                'locator/local_strategy.cc',
                'locator/network_topology_strategy.cc',
                'locator/everywhere_replication_strategy.cc',
                'locator/token_metadata.cc',
                'locator/snitch_base.cc',
                'locator/simple_snitch.cc',
                'locator/rack_inferring_snitch.cc',
                'locator/gossiping_property_file_snitch.cc',
                'locator/production_snitch_base.cc',
                'locator/ec2_snitch.cc',
                'locator/ec2_multi_region_snitch.cc',
                'locator/gce_snitch.cc',
                'locator/topology.cc',
                'locator/util.cc',
                'service/client_state.cc',
                'service/storage_service.cc',
                'service/session.cc',
                'service/task_manager_module.cc',
                'service/misc_services.cc',
                'service/pager/paging_state.cc',
                'service/pager/query_pagers.cc',
                'service/qos/qos_common.cc',
                'service/qos/service_level_controller.cc',
                'service/qos/standard_service_level_distributed_data_accessor.cc',
                'service/qos/raft_service_level_distributed_data_accessor.cc',
                'streaming/stream_task.cc',
                'streaming/stream_session.cc',
                'streaming/stream_request.cc',
                'streaming/stream_summary.cc',
                'streaming/stream_transfer_task.cc',
                'streaming/stream_receive_task.cc',
                'streaming/stream_plan.cc',
                'streaming/progress_info.cc',
                'streaming/session_info.cc',
                'streaming/stream_coordinator.cc',
                'streaming/stream_manager.cc',
                'streaming/stream_result_future.cc',
                'streaming/stream_session_state.cc',
                'streaming/consumer.cc',
                'clocks-impl.cc',
                'partition_slice_builder.cc',
                'init.cc',
                'utils/lister.cc',
                'repair/repair.cc',
                'repair/row_level.cc',
                'repair/table_check.cc',
                'exceptions/exceptions.cc',
                'auth/allow_all_authenticator.cc',
                'auth/allow_all_authorizer.cc',
                'auth/authenticated_user.cc',
                'auth/authenticator.cc',
                'auth/common.cc',
                'auth/default_authorizer.cc',
                'auth/resource.cc',
                'auth/roles-metadata.cc',
                'auth/passwords.cc',
                'auth/password_authenticator.cc',
                'auth/permission.cc',
                'auth/permissions_cache.cc',
                'auth/service.cc',
                'auth/standard_role_manager.cc',
                'auth/ldap_role_manager.cc',
                'auth/transitional.cc',
                'auth/maintenance_socket_role_manager.cc',
                'auth/role_or_anonymous.cc',
                'auth/sasl_challenge.cc',
                'auth/certificate_authenticator.cc',
                'auth/saslauthd_authenticator.cc',
                'tracing/tracing.cc',
                'tracing/trace_keyspace_helper.cc',
                'tracing/trace_state.cc',
                'tracing/traced_file.cc',
                'table_helper.cc',
                'tombstone_gc_options.cc',
                'tombstone_gc.cc',
                'utils/disk-error-handler.cc',
                'utils/hashers.cc',
                'utils/aws_sigv4.cc',
                'duration.cc',
                'vint-serialization.cc',
                'utils/arch/powerpc/crc32-vpmsum/crc32_wrapper.cc',
                'querier.cc',
                'mutation_writer/multishard_writer.cc',
<<<<<<< HEAD
                'ent/ldap/ldap_connection.cc',
=======
                'ent/encryption/encryption_config.cc',
                'ent/encryption/encryption.cc',
                'ent/encryption/symmetric_key.cc',
                'ent/encryption/local_file_provider.cc',
                'ent/encryption/replicated_key_provider.cc',
                'ent/encryption/system_key.cc',
                'ent/encryption/encrypted_file_impl.cc',
                'ent/encryption/kmip_host.cc',
                'ent/encryption/kmip_key_provider.cc',
                'ent/encryption/kms_host.cc',
                'ent/encryption/kms_key_provider.cc',
                'ent/encryption/gcp_host.cc',
                'ent/encryption/gcp_key_provider.cc',
>>>>>>> 8e828f60
                'multishard_mutation_query.cc',
                'reader_concurrency_semaphore.cc',
                'sstables_loader.cc',
                'utils/utf8.cc',
                'utils/ascii.cc',
                'utils/like_matcher.cc',
                'utils/error_injection.cc',
                'utils/build_id.cc',
                'mutation_writer/timestamp_based_splitting_writer.cc',
                'mutation_writer/shard_based_splitting_writer.cc',
                'mutation_writer/partition_based_splitting_writer.cc',
                'mutation_writer/token_group_based_splitting_writer.cc',
                'mutation_writer/feed_writers.cc',
                'lang/manager.cc',
                'lang/lua.cc',
                'lang/wasm.cc',
                'lang/wasm_alien_thread_runner.cc',
                'lang/wasm_instance_cache.cc',
                'service/raft/group0_state_id_handler.cc',
                'service/raft/group0_state_machine.cc',
                'service/raft/group0_state_machine_merger.cc',
                'service/raft/raft_sys_table_storage.cc',
                'serializer.cc',
                'release.cc',
                'service/raft/raft_rpc.cc',
                'service/raft/raft_group_registry.cc',
                'service/raft/discovery.cc',
                'service/raft/raft_group0.cc',
                'direct_failure_detector/failure_detector.cc',
                'service/raft/raft_group0_client.cc',
                'service/broadcast_tables/experimental/lang.cc',
                'tasks/task_handler.cc',
                'tasks/task_manager.cc',
                'rust/wasmtime_bindings/src/lib.rs',
                'utils/to_string.cc',
                'service/topology_state_machine.cc',
                'service/topology_mutation.cc',
                'service/topology_coordinator.cc',
                'node_ops/node_ops_ctl.cc',
                'node_ops/task_manager_module.cc',
                'reader_concurrency_semaphore_group.cc',
                'utils/disk_space_monitor.cc',
                ] + [Antlr3Grammar('cql3/Cql.g')] \
                  + scylla_raft_core
               )

api = ['api/api.cc',
       Json2Code('api/api-doc/storage_service.json'),
       Json2Code('api/api-doc/lsa.json'),
       'api/storage_service.cc',
       'api/token_metadata.cc',
       Json2Code('api/api-doc/commitlog.json'),
       'api/commitlog.cc',
       Json2Code('api/api-doc/gossiper.json'),
       'api/gossiper.cc',
       Json2Code('api/api-doc/failure_detector.json'),
       'api/failure_detector.cc',
       Json2Code('api/api-doc/column_family.json'),
       'api/column_family.cc',
       'api/messaging_service.cc',
       Json2Code('api/api-doc/messaging_service.json'),
       Json2Code('api/api-doc/storage_proxy.json'),
       'api/storage_proxy.cc',
       Json2Code('api/api-doc/cache_service.json'),
       'api/cache_service.cc',
       Json2Code('api/api-doc/collectd.json'),
       'api/collectd.cc',
       Json2Code('api/api-doc/endpoint_snitch_info.json'),
       'api/endpoint_snitch.cc',
       Json2Code('api/api-doc/compaction_manager.json'),
       'api/compaction_manager.cc',
       Json2Code('api/api-doc/hinted_handoff.json'),
       'api/hinted_handoff.cc',
       Json2Code('api/api-doc/utils.json'),
       'api/lsa.cc',
       Json2Code('api/api-doc/stream_manager.json'),
       'api/stream_manager.cc',
       Json2Code('api/api-doc/system.json'),
       'api/system.cc',
       Json2Code('api/api-doc/tasks.json'),
       'api/tasks.cc',
       Json2Code('api/api-doc/task_manager.json'),
       'api/task_manager.cc',
       Json2Code('api/api-doc/task_manager_test.json'),
       'api/task_manager_test.cc',
       'api/config.cc',
       Json2Code('api/api-doc/config.json'),
       Json2Code('api/api-doc/metrics.json'),
       'api/error_injection.cc',
       Json2Code('api/api-doc/error_injection.json'),
       'api/authorization_cache.cc',
       Json2Code('api/api-doc/authorization_cache.json'),
       'api/raft.cc',
       Json2Code('api/api-doc/raft.json'),
       Json2Code('api/api-doc/cql_server_test.json'),
       'api/cql_server_test.cc',
       'api/service_levels.cc',
       Json2Code('api/api-doc/service_levels.json'),
       ]

alternator = [
       'alternator/controller.cc',
       'alternator/server.cc',
       'alternator/executor.cc',
       'alternator/stats.cc',
       'alternator/serialization.cc',
       'alternator/expressions.cc',
       Antlr3Grammar('alternator/expressions.g'),
       'alternator/conditions.cc',
       'alternator/consumed_capacity.cc',
       'alternator/auth.cc',
       'alternator/streams.cc',
       'alternator/ttl.cc',
]

redis = [
        'redis/controller.cc',
        'redis/server.cc',
        'redis/query_processor.cc',
        'redis/protocol_parser.rl',
        'redis/keyspace_utils.cc',
        'redis/options.cc',
        'redis/stats.cc',
        'redis/mutation_utils.cc',
        'redis/query_utils.cc',
        'redis/abstract_command.cc',
        'redis/command_factory.cc',
        'redis/commands.cc',
        'redis/lolwut.cc',
        ]

idls = ['idl/gossip_digest.idl.hh',
        'idl/uuid.idl.hh',
        'idl/range.idl.hh',
        'idl/keys.idl.hh',
        'idl/read_command.idl.hh',
        'idl/token.idl.hh',
        'idl/ring_position.idl.hh',
        'idl/result.idl.hh',
        'idl/frozen_mutation.idl.hh',
        'idl/reconcilable_result.idl.hh',
        'idl/streaming.idl.hh',
        'idl/paging_state.idl.hh',
        'idl/frozen_schema.idl.hh',
        'idl/repair.idl.hh',
        'idl/replay_position.idl.hh',
        'idl/mutation.idl.hh',
        'idl/query.idl.hh',
        'idl/idl_test.idl.hh',
        'idl/commitlog.idl.hh',
        'idl/tracing.idl.hh',
        'idl/consistency_level.idl.hh',
        'idl/cache_temperature.idl.hh',
        'idl/view.idl.hh',
        'idl/messaging_service.idl.hh',
        'idl/paxos.idl.hh',
        'idl/raft.idl.hh',
        'idl/raft_storage.idl.hh',
        'idl/group0.idl.hh',
        'idl/hinted_handoff.idl.hh',
        'idl/storage_proxy.idl.hh',
        'idl/group0_state_machine.idl.hh',
        'idl/mapreduce_request.idl.hh',
        'idl/replica_exception.idl.hh',
        'idl/per_partition_rate_limit_info.idl.hh',
        'idl/position_in_partition.idl.hh',
        'idl/experimental/broadcast_tables_lang.idl.hh',
        'idl/storage_service.idl.hh',
        'idl/join_node.idl.hh',
        'idl/utils.idl.hh',
        'idl/gossip.idl.hh',
        'idl/migration_manager.idl.hh',
        "idl/node_ops.idl.hh",

        ]

scylla_tests_generic_dependencies = [
    'test/lib/cql_test_env.cc',
    'test/lib/test_services.cc',
    'test/lib/log.cc',
    'test/lib/test_utils.cc',
    'test/lib/tmpdir.cc',
    'test/lib/sstable_run_based_compaction_strategy_for_tests.cc',
]

scylla_tests_dependencies = scylla_core + alternator + idls + scylla_tests_generic_dependencies + [
    'test/lib/cql_assertions.cc',
    'test/lib/result_set_assertions.cc',
    'test/lib/mutation_source_test.cc',
    'test/lib/sstable_utils.cc',
    'test/lib/data_model.cc',
    'test/lib/exception_utils.cc',
    'test/lib/random_schema.cc',
    'test/lib/key_utils.cc',
]

scylla_raft_dependencies = scylla_raft_core + ['utils/uuid.cc', 'utils/error_injection.cc', 'utils/exceptions.cc']

scylla_tools = ['tools/scylla-local-file-key-generator.cc',
                'tools/read_mutation.cc',
                'tools/scylla-types.cc',
                'tools/scylla-sstable.cc',
                'tools/scylla-nodetool.cc',
                'tools/schema_loader.cc',
                'tools/load_system_tablets.cc',
                'tools/utils.cc',
                'tools/lua_sstable_consumer.cc']
scylla_perfs = ['test/perf/perf_alternator.cc',
                'test/perf/perf_fast_forward.cc',
                'test/perf/perf_row_cache_update.cc',
                'test/perf/perf_simple_query.cc',
                'test/perf/perf_sstable.cc',
                'test/perf/perf_tablets.cc',
                'test/perf/tablet_load_balancing.cc',
                'test/perf/perf.cc',
                'test/lib/alternator_test_env.cc',
                'test/lib/cql_test_env.cc',
                'test/lib/log.cc',
                'test/lib/test_services.cc',
                'test/lib/test_utils.cc',
                'test/lib/tmpdir.cc',
                'test/lib/key_utils.cc',
                'test/lib/random_schema.cc',
                'test/lib/data_model.cc',
                'seastar/tests/perf/linux_perf_event.cc']

deps = {
    'scylla': idls + ['main.cc'] + scylla_core + api + alternator + redis + scylla_tools + scylla_perfs,
}

pure_boost_tests = set([
    'test/boost/anchorless_list_test',
    'test/boost/auth_passwords_test',
    'test/boost/auth_resource_test',
    'test/boost/big_decimal_test',
    'test/boost/caching_options_test',
    'test/boost/cartesian_product_test',
    'test/boost/checksum_utils_test',
    'test/boost/chunked_vector_test',
    'test/boost/compress_test',
    'test/boost/cql_auth_syntax_test',
    'test/boost/crc_test',
    'test/boost/duration_test',
    'test/boost/dynamic_bitset_test',
    'test/boost/enum_option_test',
    'test/boost/enum_set_test',
    'test/boost/idl_test',
    'test/boost/json_test',
    'test/boost/keys_test',
    'test/boost/like_matcher_test',
    'test/boost/linearizing_input_stream_test',
    'test/boost/map_difference_test',
    'test/boost/nonwrapping_interval_test',
    'test/boost/observable_test',
    'test/boost/wrapping_interval_test',
    'test/boost/range_tombstone_list_test',
    'test/boost/reservoir_sampling_test',
    'test/boost/serialization_test',
    'test/boost/small_vector_test',
    'test/boost/top_k_test',
    'test/boost/vint_serialization_test',
    'test/boost/utf8_test',
    'test/boost/string_format_test',
    'test/manual/streaming_histogram_test',
])

tests_not_using_seastar_test_framework = set([
    'test/boost/alternator_unit_test',
    'test/boost/small_vector_test',
    'test/manual/gossip',
    'test/manual/message',
    'test/perf/memory_footprint_test',
    'test/perf/perf_cache_eviction',
    'test/perf/perf_cql_parser',
    'test/perf/perf_hash',
    'test/perf/perf_mutation',
    'test/perf/perf_collection',
    'test/perf/logalloc',
    'test/unit/lsa_async_eviction_test',
    'test/unit/lsa_sync_eviction_test',
    'test/unit/row_cache_alloc_stress_test',
    'test/manual/sstable_scan_footprint_test',
    'test/unit/cross_shard_barrier_test',
]) | pure_boost_tests


COVERAGE_INST_FLAGS = ['-fprofile-instr-generate', '-fcoverage-mapping', f'-fprofile-list=./{PROFILES_LIST_FILE_NAME}']
if args.coverage:
    for _, mode in filter(lambda m: m[0] != "coverage", modes.items()):
        mode['cxx_ld_flags'] += ' ' + ' '.join(COVERAGE_INST_FLAGS)
        mode['cxx_ld_flags'] = mode['cxx_ld_flags'].strip()
        mode['cxxflags'] += ' ' + ' '.join(COVERAGE_INST_FLAGS)
        mode['cxxflags'] = mode['cxxflags'].strip()

for t in tests_not_using_seastar_test_framework:
    if t not in scylla_tests:
        raise Exception("Test %s not found in scylla_tests" % (t))

for t in sorted(scylla_tests):
    deps[t] = [t + '.cc']
    if t not in tests_not_using_seastar_test_framework:
        deps[t] += scylla_tests_dependencies
    else:
        deps[t] += scylla_core + alternator + idls + scylla_tests_generic_dependencies

perf_tests_seastar_deps = [
    'seastar/tests/perf/perf_tests.cc'
]

for t in sorted(perf_tests):
    deps[t] = [t + '.cc'] + scylla_tests_dependencies + perf_tests_seastar_deps
    deps[t] += ['test/perf/perf.cc', 'seastar/tests/perf/linux_perf_event.cc']

deps['test/boost/combined_tests'] += [
    'test/boost/aggregate_fcts_test.cc',
    'test/boost/auth_test.cc',
    'test/boost/batchlog_manager_test.cc',
    'test/boost/cache_algorithm_test.cc',
    'test/boost/castas_fcts_test.cc',
    'test/boost/cdc_test.cc',
    'test/boost/column_mapping_test.cc',
    'test/boost/commitlog_cleanup_test.cc',
    'test/boost/commitlog_test.cc',
    'test/boost/cql_auth_query_test.cc',
    'test/boost/cql_functions_test.cc',
    'test/boost/cql_query_group_test.cc',
    'test/boost/cql_query_large_test.cc',
    'test/boost/cql_query_like_test.cc',
    'test/boost/cql_query_test.cc',
    'test/boost/database_test.cc',
    'test/boost/data_listeners_test.cc',
    'test/boost/error_injection_test.cc',
    'test/boost/extensions_test.cc',
    'test/boost/filtering_test.cc',
    'test/boost/group0_cmd_merge_test.cc',
    'test/boost/group0_test.cc',
    'test/boost/index_with_paging_test.cc',
    'test/boost/json_cql_query_test.cc',
    'test/boost/large_paging_state_test.cc',
    'test/boost/loading_cache_test.cc',
    'test/boost/memtable_test.cc',
    'test/boost/multishard_combining_reader_as_mutation_source_test.cc',
    'test/boost/multishard_mutation_query_test.cc',
    'test/boost/mutation_reader_test.cc',
    'test/boost/mutation_writer_test.cc',
    'test/boost/network_topology_strategy_test.cc',
    'test/boost/per_partition_rate_limit_test.cc',
    'test/boost/querier_cache_test.cc',
    'test/boost/query_processor_test.cc',
    'test/boost/reader_concurrency_semaphore_test.cc',
    'test/boost/repair_test.cc',
    'test/boost/restrictions_test.cc',
    'test/boost/role_manager_test.cc',
    'test/boost/row_cache_test.cc',
    'test/boost/schema_change_test.cc',
    'test/boost/schema_registry_test.cc',
    'test/boost/secondary_index_test.cc',
    'test/boost/sessions_test.cc',
    'test/boost/sstable_compaction_test.cc',
    'test/boost/sstable_directory_test.cc',
    'test/boost/sstable_set_test.cc',
    'test/boost/statement_restrictions_test.cc',
    'test/boost/storage_proxy_test.cc',
    'test/boost/tablets_test.cc',
    'test/boost/tracing_test.cc',
    'test/boost/user_function_test.cc',
    'test/boost/user_types_test.cc',
    'test/boost/view_build_test.cc',
    'test/boost/view_complex_test.cc',
    'test/boost/view_schema_ckey_test.cc',
    'test/boost/view_schema_pkey_test.cc',
    'test/boost/view_schema_test.cc',
    'test/boost/virtual_reader_test.cc',
    'test/boost/virtual_table_test.cc',
    'tools/schema_loader.cc',
    'tools/read_mutation.cc',
    'test/lib/expr_test_utils.cc',
    'test/lib/dummy_sharder.cc',
]

deps['test/boost/bytes_ostream_test'] = [
    "test/boost/bytes_ostream_test.cc",
    "bytes.cc",
    "utils/managed_bytes.cc",
    "utils/logalloc.cc",
    "utils/dynamic_bitset.cc",
    "test/lib/log.cc",
]
deps['test/boost/input_stream_test'] = ['test/boost/input_stream_test.cc']
deps['test/boost/UUID_test'] = ['clocks-impl.cc', 'utils/UUID_gen.cc', 'test/boost/UUID_test.cc', 'utils/uuid.cc', 'utils/dynamic_bitset.cc', 'utils/hashers.cc', 'utils/on_internal_error.cc']
deps['test/boost/murmur_hash_test'] = ['bytes.cc', 'utils/murmur_hash.cc', 'test/boost/murmur_hash_test.cc']
deps['test/boost/allocation_strategy_test'] = ['test/boost/allocation_strategy_test.cc', 'utils/logalloc.cc', 'utils/dynamic_bitset.cc']
deps['test/boost/log_heap_test'] = ['test/boost/log_heap_test.cc']
deps['test/boost/estimated_histogram_test'] = ['test/boost/estimated_histogram_test.cc']
deps['test/boost/summary_test'] = ['test/boost/summary_test.cc']
deps['test/boost/anchorless_list_test'] = ['test/boost/anchorless_list_test.cc']
deps['test/perf/perf_commitlog'] += ['test/perf/perf.cc', 'seastar/tests/perf/linux_perf_event.cc']
deps['test/perf/perf_row_cache_reads'] += ['test/perf/perf.cc', 'seastar/tests/perf/linux_perf_event.cc']
deps['test/boost/reusable_buffer_test'] = [
    "test/boost/reusable_buffer_test.cc",
    "test/lib/log.cc",
]
deps['test/boost/utf8_test'] = ['utils/utf8.cc', 'test/boost/utf8_test.cc']
deps['test/boost/small_vector_test'] = ['test/boost/small_vector_test.cc']
deps['test/boost/vint_serialization_test'] = ['test/boost/vint_serialization_test.cc', 'vint-serialization.cc', 'bytes.cc']
deps['test/boost/linearizing_input_stream_test'] = [
    "test/boost/linearizing_input_stream_test.cc",
    "test/lib/log.cc",
]
deps['test/boost/expr_test'] = ['test/boost/expr_test.cc', 'test/lib/expr_test_utils.cc'] + scylla_core
deps['test/boost/rate_limiter_test'] = ['test/boost/rate_limiter_test.cc', 'db/rate_limiter.cc']
deps['test/boost/exceptions_optimized_test'] = ['test/boost/exceptions_optimized_test.cc', 'utils/exceptions.cc']
deps['test/boost/exceptions_fallback_test'] = ['test/boost/exceptions_fallback_test.cc', 'utils/exceptions.cc']

deps['test/boost/duration_test'] += ['test/lib/exception_utils.cc']
deps['test/boost/schema_loader_test'] += ['tools/schema_loader.cc', 'tools/read_mutation.cc']
deps['test/boost/rust_test'] += ['rust/inc/src/lib.rs']

deps['test/raft/replication_test'] = ['test/raft/replication_test.cc', 'test/raft/replication.cc', 'test/raft/helpers.cc'] + scylla_raft_dependencies
deps['test/raft/raft_server_test'] = ['test/raft/raft_server_test.cc', 'test/raft/replication.cc', 'test/raft/helpers.cc'] + scylla_raft_dependencies
deps['test/raft/randomized_nemesis_test'] = ['test/raft/randomized_nemesis_test.cc', 'direct_failure_detector/failure_detector.cc', 'test/raft/helpers.cc'] + scylla_raft_dependencies
deps['test/raft/failure_detector_test'] = ['test/raft/failure_detector_test.cc', 'direct_failure_detector/failure_detector.cc', 'test/raft/helpers.cc'] + scylla_raft_dependencies
deps['test/raft/many_test'] = ['test/raft/many_test.cc', 'test/raft/replication.cc', 'test/raft/helpers.cc'] + scylla_raft_dependencies
deps['test/raft/fsm_test'] =  ['test/raft/fsm_test.cc', 'test/raft/helpers.cc', 'test/lib/log.cc'] + scylla_raft_dependencies
deps['test/raft/etcd_test'] =  ['test/raft/etcd_test.cc', 'test/raft/helpers.cc', 'test/lib/log.cc'] + scylla_raft_dependencies
deps['test/raft/raft_sys_table_storage_test'] = ['test/raft/raft_sys_table_storage_test.cc'] + \
    scylla_core + scylla_tests_generic_dependencies
deps['test/boost/address_map_test'] = ['test/boost/address_map_test.cc'] + scylla_core
deps['test/raft/discovery_test'] =  ['test/raft/discovery_test.cc',
                                     'test/raft/helpers.cc',
                                     'test/lib/log.cc',
                                     'service/raft/discovery.cc'] + scylla_raft_dependencies

wasm_deps = {}

wasm_deps['wasm/return_input.wat'] = 'test/resource/wasm/rust/return_input.rs'
wasm_deps['wasm/test_short_ints.wat'] = 'test/resource/wasm/rust/test_short_ints.rs'
wasm_deps['wasm/test_complex_null_values.wat'] = 'test/resource/wasm/rust/test_complex_null_values.rs'
wasm_deps['wasm/test_functions_with_frozen_types.wat'] = 'test/resource/wasm/rust/test_functions_with_frozen_types.rs'
wasm_deps['wasm/test_types_with_and_without_nulls.wat'] = 'test/resource/wasm/rust/test_types_with_and_without_nulls.rs'

wasm_deps['wasm/test_fib_called_on_null.wat'] = 'test/resource/wasm/c/test_fib_called_on_null.c'
wasm_deps['wasm/test_mem_grow.wat'] = 'test/resource/wasm/c/test_mem_grow.c'
wasm_deps['wasm/test_pow.wat'] = 'test/resource/wasm/c/test_pow.c'
wasm_deps['wasm/test_UDA_final.wat'] = 'test/resource/wasm/c/test_UDA_final.c'
wasm_deps['wasm/test_UDA_scalar.wat'] = 'test/resource/wasm/c/test_UDA_scalar.c'
wasm_deps['wasm/test_word_double.wat'] = 'test/resource/wasm/c/test_word_double.c'


def get_warning_options(cxx):
    warnings = [
        '-Wall',
        '-Werror',
        '-Wextra',
        '-Wimplicit-fallthrough',
        '-Wno-mismatched-tags',  # clang-only
        '-Wno-c++11-narrowing',
        '-Wno-overloaded-virtual',
        '-Wno-unused-parameter',
        '-Wno-unsupported-friend',
        '-Wno-missing-field-initializers',
        '-Wno-deprecated-copy',
        '-Wno-enum-constexpr-conversion',
    ]

    warnings = [w
                for w in warnings
                if flag_supported(flag=w, compiler=cxx)]

    return ' '.join(warnings + ['-Wno-error=deprecated-declarations'])


def get_clang_inline_threshold():
    if args.clang_inline_threshold != -1:
        return args.clang_inline_threshold
    else:
        return 2500

for mode_level in args.mode_o_levels:
    ( mode, level ) = mode_level.split('=', 2)
    if mode not in modes:
        raise Exception(f'Mode {mode} is missing, cannot configure optimization level for it')
    modes[mode]['optimization-level'] = level

linker_flags = linker_flags(compiler=args.cxx)

tests_link_rule = 'link' if args.tests_debuginfo else 'link_stripped'
perf_tests_link_rule = 'link' if args.perf_tests_debuginfo else 'link_stripped'

# Strip if debuginfo is disabled, otherwise we end up with partial
# debug info from the libraries we static link with
regular_link_rule = 'link' if args.debuginfo else 'link_stripped'

has_sanitize_address_use_after_scope = try_compile(compiler=args.cxx, flags=['-fsanitize-address-use-after-scope'], source='int f() {}')

defines = ' '.join(['-D' + d for d in defines])

globals().update(vars(args))

total_memory = os.sysconf('SC_PAGE_SIZE') * os.sysconf('SC_PHYS_PAGES')
link_pool_depth = max(int(total_memory / 7e9), 1)

selected_modes = args.selected_modes or modes.keys()
default_modes = args.selected_modes or [mode for mode, mode_cfg in modes.items() if mode_cfg["default"]]
build_modes =  {m: modes[m] for m in selected_modes}

buildfile_final_name = args.buildfile_final_name or args.buildfile

if args.artifacts:
    build_artifacts = set()
    for artifact in args.artifacts:
        if artifact in all_artifacts:
            build_artifacts.add(artifact)
        else:
            print("Ignoring unknown build artifact: {}".format(artifact))
    if not build_artifacts:
        print("No artifacts to build, exiting")
        exit(1)
else:
    build_artifacts = all_artifacts


def generate_version(date_stamp):
    date_stamp_opt = ''
    if date_stamp:
        date_stamp_opt = f'--date-stamp {date_stamp}'
    status = subprocess.call(f"./SCYLLA-VERSION-GEN --output-dir {outdir} {date_stamp_opt}", shell=True)
    if status != 0:
        print('Version file generation failed')
        sys.exit(1)

    with open(f'{outdir}/SCYLLA-VERSION-FILE', 'r') as f:
        scylla_version = f.read().strip().replace('-', '~')
    with open(f'{outdir}/SCYLLA-RELEASE-FILE', 'r') as f:
        scylla_release = f.read().strip()
    with open(f'{outdir}/SCYLLA-PRODUCT-FILE', 'r') as f:
        scylla_product = f.read().strip()
    return scylla_product, scylla_version, scylla_release


# The relocatable package includes its own dynamic linker. We don't
# know the path it will be installed to, so for now use a very long
# path so that patchelf doesn't need to edit the program headers.  The
# kernel imposes a limit of 4096 bytes including the null. The other
# constraint is that the build-id has to be in the first page, so we
# can't use all 4096 bytes for the dynamic linker.
# In here we just guess that 2000 extra / should be enough to cover
# any path we get installed to but not so large that the build-id is
# pushed to the second page.
# At the end of the build we check that the build-id is indeed in the
# first page. At install time we check that patchelf doesn't modify
# the program headers.
def dynamic_linker_option():
    gcc_linker_output = subprocess.check_output(['gcc', '-###', '/dev/null', '-o', 't'], stderr=subprocess.STDOUT).decode('utf-8')
    original_dynamic_linker = re.search('-dynamic-linker ([^ ]*)', gcc_linker_output).groups()[0]

    employ_ld_trickery = True
    # distro-specific setup
    if os.environ.get('NIX_CC'):
        employ_ld_trickery = False

    if employ_ld_trickery:
        # gdb has a SO_NAME_MAX_PATH_SIZE of 512, so limit the path size to
        # that. The 512 includes the null at the end, hence the 511 below.
        dynamic_linker = '/' * (511 - len(original_dynamic_linker)) + original_dynamic_linker
    else:
        dynamic_linker = original_dynamic_linker
    return f'--dynamic-linker={dynamic_linker}'

forced_ldflags = '-Wl,'

# The default build-id used by lld is xxhash, which is 8 bytes long, but RPM
# requires build-ids to be at least 16 bytes long
# (https://github.com/rpm-software-management/rpm/issues/950), so let's
# explicitly ask for SHA1 build-ids.
forced_ldflags += '--build-id=sha1,'

forced_ldflags += dynamic_linker_option()

user_ldflags = forced_ldflags + ' ' + args.user_ldflags

curdir = os.getcwd()
user_cflags = args.user_cflags + f" -ffile-prefix-map={curdir}=."

# Since gcc 13, libgcc doesn't need the exception workaround
user_cflags += ' -DSEASTAR_NO_EXCEPTION_HACK'

if args.target != '':
    user_cflags += ' -march=' + args.target

for mode in modes:
    # Those flags are passed not only to Scylla objects, but also to libraries
    # that we compile ourselves.
    modes[mode]['lib_cflags'] = user_cflags
    modes[mode]['lib_ldflags'] = user_ldflags + linker_flags


def prepare_advanced_optimizations(*, modes, build_modes, args):
    for mode in modes:
        modes[mode]['has_lto'] = False
        modes[mode]['is_profile'] = False

    profile_modes = {}

    for mode in modes:
        if not modes[mode]['advanced_optimizations']:
            continue

        # When building with PGO, -Wbackend-plugin generates a warning for every
        # function which changed its control flow graph since the profile was
        # taken.
        # We allow stale profiles, so these warnings are just noise to us.
        # Let's silence them.
        modes[mode]['lib_cflags'] += ' -Wno-backend-plugin'

        if args.lto:
            modes[mode]['has_lto'] = True
            modes[mode]['lib_cflags'] += ' -flto=thin -ffat-lto-objects'

        # Absolute path (in case of the initial profile) or path
        # beginning with $builddir (in case of generated profiles),
        # for use in ninja dependency rules.
        # Using absolute paths only would work too, but we use
        # $builddir for consistency with all other ninja targets.
        profile_target = None
        # Absolute path to the profile, for use in compiler flags.
        # Can't use $builddir here because the flags are also passed
        # to seastar, which doesn't understand ninja variables.
        profile_path = None

        if args.use_profile:
            profile_path = os.path.abspath(args.use_profile)
            profile_target = profile_path
        elif args.use_profile is None:
            # Use the default profile. There is a rule in later part of configure.py
            # which extracts the default profile from an archive in pgo/profiles,
            # (stored in git LFS) to build/

            default_profile_archive_path = f"pgo/profiles/{platform.machine()}/profile.profdata.xz"
            default_profile_filename = pathlib.Path(default_profile_archive_path).stem

            # We are checking whether the profile archive is compressed,
            # instead of just checking for its existence, because of how git LFS works.
            #
            # When a file is stored in LFS, the underlying git repository only receives a text file stub
            # containing some metadata of the actual file. On checkout, LFS filters download the actual
            # file based on that metadata and substitute it for the stub.
            # If LFS is disabled or not installed, git will simply check out the stub,
            # which will be a regular text file.
            #
            # By ignoring existing but uncompressed profile files we are accommodating users who don't
            # have LFS installed yet, or don't want to be forced to use it.
            #
            validate_archive = subprocess.run(["file", default_profile_archive_path], capture_output=True)
            if "compressed data" in validate_archive.stdout.decode():
                default_profile_filename = pathlib.Path(default_profile_archive_path).stem
                profile_path = os.path.abspath("build/" + default_profile_filename)
                profile_target = "$builddir/" + default_profile_filename
                modes[mode].setdefault('profile_recipe', '')
                modes[mode]['profile_recipe'] += textwrap.dedent(f"""\
                    rule xz_uncompress
                        command = xz --uncompress --stdout $in > $out
                        description = XZ_UNCOMPRESS $in to $out
                    build {profile_target}: xz_uncompress {default_profile_archive_path}
                    """)
            else:
                # Avoid breaking existing pipelines without git-lfs installed.
                print(f"WARNING: {default_profile_archive_path} is not an archive. Building without a profile.", file=sys.stderr)
        else:
            # Passing --use-profile="" explicitly disables the default profile.
            pass

        # pgso (profile-guided size-optimization) adds optsize hints (-Os) to cold code.
        # We don't want to optimize anything for size, because that's a potential source
        # of performance regressions, and the benefits are dubious. Let's disable pgso
        # by default. (Currently is enabled in Clang by default.)
        #
        # Value profiling allows the compiler to track not only the outcomes of branches
        # but also the values of variables at interesting decision points.
        # Currently Clang uses value profiling for two things: specializing for the most
        # common sizes of memory ops (e.g. memcpy, memcmp) and specializing for the most
        # common targets of indirect branches.
        # It's valuable in general, but our training suite is not realistic and exhaustive
        # enough to be confident about value profiling. Let's also keep it disabled by
        # default, conservatively. (Currently it is enabled in Clang by default.)
        conservative_opts = "" if args.experimental_pgo else "-mllvm -pgso=false -mllvm -enable-value-profiling=false"

        llvm_instr_types = []
        if args.pgo:
            llvm_instr_types += [""]
        if args.cspgo:
            llvm_instr_types += ["cs-"]
        for it in llvm_instr_types:
            submode = copy.deepcopy(modes[mode])
            submode_name = f'{mode}-{it}pgo'
            submode['parent_mode'] = mode
            if profile_path is not None:
                submode['lib_cflags'] += f" -fprofile-use={profile_path}"
                submode['cxx_ld_flags'] += f" -fprofile-use={profile_path}"
                submode['profile_target'] = profile_target
            submode['lib_cflags'] += f" -f{it}profile-generate={os.path.realpath(outdir)}/{submode_name} {conservative_opts}"
            submode['cxx_ld_flags'] += f" -f{it}profile-generate={os.path.realpath(outdir)}/{submode_name} {conservative_opts}"
            # Profile collection depends on java tools because we use cassandra-stress as the load.
            submode['profile_recipe'] = textwrap.dedent(f"""\
                build $builddir/{submode_name}/profiles/prof.profdata: train $builddir/{submode_name}/scylla | dist-tools-tar
                build $builddir/{submode_name}/profiles/merged.profdata: merge_profdata $builddir/{submode_name}/profiles/prof.profdata {profile_target or str()}
                """)
            submode['is_profile'] = True
            profile_path = f"{os.path.realpath(outdir)}/{submode_name}/profiles/merged.profdata"
            profile_target = f"$builddir/{submode_name}/profiles/merged.profdata"

            profile_modes[submode_name] = submode

        if profile_path is not None:
            modes[mode]['lib_cflags'] += f" -fprofile-use={profile_path} {conservative_opts}"
            modes[mode]['cxx_ld_flags'] += f" -fprofile-use={profile_path} {conservative_opts}"
            modes[mode]['profile_target'] = profile_target
            modes[mode].setdefault('profile_recipe', "")
            modes[mode]['profile_recipe'] += textwrap.dedent(f"""\
                build $builddir/{mode}/profiles/merged.profdata: copy {profile_target or profile_path or str()}
                """)

    modes.update(profile_modes)
    build_modes.update(profile_modes)


# cmake likes to separate things with semicolons
def semicolon_separated(*flags):
    # original flags may be space separated, so convert to string still
    # using spaces
    f = ' '.join(flags)
    return re.sub(' +', ';', f)

def real_relpath(path, start):
    return os.path.relpath(os.path.realpath(path), os.path.realpath(start))

def configure_seastar(build_dir, mode, mode_config):
    seastar_cxx_ld_flags = mode_config['cxx_ld_flags']
    # We want to "undo" coverage for seastar if we have it enabled.
    if args.coverage:
        for flag in COVERAGE_INST_FLAGS:
            seastar_cxx_ld_flags = seastar_cxx_ld_flags.replace(' ' + flag, '')
            seastar_cxx_ld_flags = seastar_cxx_ld_flags.replace(flag, '')
    seastar_cmake_args = [
        '-DCMAKE_BUILD_TYPE={}'.format(mode_config['cmake_build_type']),
        '-DCMAKE_C_COMPILER={}'.format(args.cc),
        '-DCMAKE_CXX_COMPILER={}'.format(args.cxx),
        '-DCMAKE_EXPORT_NO_PACKAGE_REGISTRY=ON',
        '-DCMAKE_CXX_STANDARD=23',
        '-DCMAKE_CXX_EXTENSIONS=ON',
        '-DSeastar_CXX_FLAGS=SHELL:{}'.format(mode_config['lib_cflags']),
        '-DSeastar_LD_FLAGS={}'.format(semicolon_separated(mode_config['lib_ldflags'], seastar_cxx_ld_flags)),
        '-DSeastar_API_LEVEL=7',
        '-DSeastar_DEPRECATED_OSTREAM_FORMATTERS=OFF',
        '-DSeastar_UNUSED_RESULT_ERROR=ON',
        '-DCMAKE_EXPORT_COMPILE_COMMANDS=ON',
        '-DSeastar_SCHEDULING_GROUPS_COUNT=19',
        '-DSeastar_IO_URING=ON',
    ]

    if args.stack_guards is not None:
        stack_guards = 'ON' if args.stack_guards else 'OFF'
        seastar_cmake_args += ['-DSeastar_STACK_GUARDS={}'.format(stack_guards)]

    dpdk = args.dpdk
    if dpdk is None:
        dpdk = platform.machine() == 'x86_64' and mode == 'release'
    if dpdk:
        seastar_cmake_args += ['-DSeastar_DPDK=ON', '-DSeastar_DPDK_MACHINE=westmere']
    if args.split_dwarf:
        seastar_cmake_args += ['-DSeastar_SPLIT_DWARF=ON']
    if args.alloc_failure_injector:
        seastar_cmake_args += ['-DSeastar_ALLOC_FAILURE_INJECTION=ON']
    if args.seastar_debug_allocations:
        seastar_cmake_args += ['-DSeastar_DEBUG_ALLOCATIONS=ON']
    if mode_config['build_seastar_shared_libs']:
        seastar_cmake_args += ['-DBUILD_SHARED_LIBS=ON']

    cmake_args = seastar_cmake_args[:]
    seastar_build_dir = os.path.join(build_dir, mode, 'seastar')
    seastar_cmd = ['cmake', '-G', 'Ninja', real_relpath(args.seastar_path, seastar_build_dir)] + cmake_args
    cmake_dir = seastar_build_dir
    if dpdk:
        # need to cook first
        cmake_dir = args.seastar_path # required by cooking.sh
        relative_seastar_build_dir = os.path.join('..', seastar_build_dir)  # relative to seastar/
        seastar_cmd = ['./cooking.sh', '-i', 'dpdk', '-d', relative_seastar_build_dir, '--'] + seastar_cmd[4:]

    if args.verbose:
        print(" \\\n  ".join(seastar_cmd))
    os.makedirs(seastar_build_dir, exist_ok=True)
    subprocess.check_call(seastar_cmd, shell=False, cwd=cmake_dir)


def configure_abseil(build_dir, mode, mode_config):
    abseil_cflags = mode_config['lib_cflags']
    cxx_flags = mode_config['cxxflags']
    if '-DSANITIZE' in cxx_flags:
        abseil_cflags += ' -fsanitize=address -fsanitize=undefined -fno-sanitize=vptr'

    # We want to "undo" coverage for abseil if we have it enabled, as we are not
    # interested in the coverage of the abseil library. these flags were previously
    # added to cxx_ld_flags
    if args.coverage:
        for flag in COVERAGE_INST_FLAGS:
            cxx_flags = cxx_flags.replace(f' {flag}', '')

    cxx_flags += ' ' + abseil_cflags.strip()
    cmake_mode = mode_config['cmake_build_type']
    abseil_cmake_args = [
        '-DCMAKE_BUILD_TYPE={}'.format(cmake_mode),
        '-DCMAKE_INSTALL_PREFIX={}'.format(build_dir + '/inst'), # just to avoid a warning from absl
        '-DCMAKE_C_COMPILER={}'.format(args.cc),
        '-DCMAKE_CXX_COMPILER={}'.format(args.cxx),
        '-DCMAKE_CXX_FLAGS_{}={}'.format(cmake_mode.upper(), cxx_flags),
        '-DCMAKE_EXPORT_COMPILE_COMMANDS=ON',
        '-DCMAKE_CXX_STANDARD=23',
        '-DABSL_PROPAGATE_CXX_STD=ON',
    ]

    cmake_args = abseil_cmake_args[:]
    abseil_build_dir = os.path.join(build_dir, mode, 'abseil')
    abseil_cmd = ['cmake', '-G', 'Ninja', real_relpath('abseil', abseil_build_dir)] + cmake_args

    if args.verbose:
        print(' \\\n  '.join(abseil_cmd))
    os.makedirs(abseil_build_dir, exist_ok=True)
    subprocess.check_call(abseil_cmd, shell=False, cwd=abseil_build_dir)

abseil_libs = ['absl/' + lib for lib in [
    'container/libabsl_hashtablez_sampler.a',
    'container/libabsl_raw_hash_set.a',
    'synchronization/libabsl_synchronization.a',
    'synchronization/libabsl_graphcycles_internal.a',
    'debugging/libabsl_stacktrace.a',
    'debugging/libabsl_symbolize.a',
    'debugging/libabsl_debugging_internal.a',
    'debugging/libabsl_demangle_internal.a',
    'time/libabsl_time.a',
    'time/libabsl_time_zone.a',
    'numeric/libabsl_int128.a',
    'hash/libabsl_hash.a',
    'hash/libabsl_city.a',
    'hash/libabsl_low_level_hash.a',
    'base/libabsl_malloc_internal.a',
    'base/libabsl_spinlock_wait.a',
    'base/libabsl_base.a',
    'base/libabsl_raw_logging_internal.a',
    'profiling/libabsl_exponential_biased.a',
    'strings/libabsl_strings.a',
    'strings/libabsl_strings_internal.a',
    'base/libabsl_throw_delegate.a']]


def query_seastar_flags(pc_file, use_shared_libs, link_static_cxx=False):
    if use_shared_libs:
        opt = '--shared'
    else:
        opt = '--static'
    cflags = pkg_config(pc_file, '--cflags', opt)
    libs = pkg_config(pc_file, '--libs', opt)
    if use_shared_libs:
        rpath = os.path.dirname(libs.split()[0])
        libs = f"-Wl,-rpath='{rpath}' {libs}"
    if link_static_cxx:
        libs = libs.replace('-lstdc++ ', '')
    testing_libs = pkg_config(pc_file.replace('seastar.pc', 'seastar-testing.pc'), '--libs', '--static')
    return {'seastar_cflags': cflags,
            'seastar_libs': libs,
            'seastar_testing_libs': testing_libs}

pkgs = ['libsystemd',
        'jsoncpp']
# Lua can be provided by lua53 package on Debian-like
# systems and by Lua on others.
pkgs.append('lua53' if have_pkg('lua53') else 'lua')


<<<<<<< HEAD
libs = ' '.join([maybe_static(args.staticyamlcpp, '-lyaml-cpp'), '-latomic', '-lz', '-lsnappy',
                 ' -lstdc++fs', ' -lcrypt', ' -lcryptopp', ' -lpthread', ' -lldap -llber',
=======
libs = ' '.join([maybe_static(args.staticyamlcpp, '-lyaml-cpp'), '-latomic', '-lz', '-lsnappy', '-lcrypto',
                 ' -lstdc++fs', ' -lcrypt', ' -lcryptopp', ' -lpthread',
>>>>>>> 8e828f60
                 # Must link with static version of libzstd, since
                 # experimental APIs that we use are only present there.
                 maybe_static(True, '-lzstd'),
                 maybe_static(True, '-llz4'),
                 maybe_static(args.staticboost, '-lboost_date_time -lboost_regex -licuuc -licui18n'),
                 '-lxxhash',
                 '-ldeflate',
                ])

args.user_cflags += " " + pkg_config('p11-kit-1', '--cflags')

if not args.staticboost:
    user_cflags += ' -DBOOST_ALL_DYN_LINK'

for pkg in pkgs:
    user_cflags += ' ' + pkg_config(pkg, '--cflags')
    libs += ' ' + pkg_config(pkg, '--libs')
user_cflags += ' -fvisibility=hidden'
user_ldflags += ' -fvisibility=hidden'
if args.staticcxx:
    user_ldflags += " -static-libstdc++"

kmip_lib_ver = '1.9.2a';

def kmiplib():
    os_ids = get_os_ids()
    for id in os_ids:
        if id in { 'centos', 'fedora', 'rhel' }:
            return 'rhel84'
    print('Could not resolve libkmip.a for platform {}'.format(os_ids))
    sys.exit(1)

def target_cpu():
    cpu, _, _ = subprocess.check_output([cxx, '-dumpmachine']).decode('utf-8').partition('-')
    return cpu    

def kmip_arch():
    arch = target_cpu()
    if arch == 'x86_64':
        return '64'
    return arch 

kmipc_dir = f'kmipc/kmipc-2.1.0t-{kmiplib()}_{kmip_arch()}'
kmipc_lib = f'{kmipc_dir}/lib/libkmip.a'
libs += ' -lboost_filesystem'
if os.path.exists(kmipc_lib):
    libs += f' {kmipc_lib}'
    user_cflags += f' -I{kmipc_dir}/include -DHAVE_KMIP'

def get_extra_cxxflags(mode, mode_config, cxx, debuginfo):
    cxxflags = []

    optimization_level = mode_config['optimization-level']
    cxxflags.append(f'-O{optimization_level}')

    if mode == 'release':
        optimization_flags = [
            '--param inline-unit-growth=300', # gcc
            f'-mllvm -inline-threshold={get_clang_inline_threshold()}',  # clang
            # clang generates 16-byte loads that break store-to-load forwarding
            # gcc also has some trouble: https://gcc.gnu.org/bugzilla/show_bug.cgi?id=103554
            '-fno-slp-vectorize',
        ]
        optimization_flags = [o
                              for o in optimization_flags
                              if flag_supported(flag=o, compiler=cxx)]
        cxxflags += optimization_flags

    if flag_supported(flag='-Wstack-usage=4096', compiler=cxx):
        stack_usage_threshold = mode_config['stack-usage-threshold']
        cxxflags += [f'-Wstack-usage={stack_usage_threshold}',
                     '-Wno-error=stack-usage=']

    cxxflags.append(f'-DSCYLLA_BUILD_MODE={mode}')

    if debuginfo and mode_config['can_have_debug_info']:
        cxxflags += ['-g', '-gz']

    # Since AssignmentTracking was enabled by default in clang
    # (llvm/llvm-project@de6da6ad55d3ca945195d1cb109cb8efdf40a52a)
    # coroutine frame debugging info (`coro_frame_ty`) is broken.
    # 
    # It seems that we aren't losing much by disabling AssigmentTracking,
    # so for now we choose to disable it to get `coro_frame_ty` back.
    cxxflags.append('-Xclang -fexperimental-assignment-tracking=disabled')

    return cxxflags


def get_release_cxxflags(scylla_product,
                         scylla_version,
                         scylla_release):
    definitions = {'SCYLLA_PRODUCT': scylla_product,
                   'SCYLLA_VERSION': scylla_version,
                   'SCYLLA_RELEASE': scylla_release}
    return [f'-D{name}="\\"{value}\\""' for name, value in definitions.items()]


def write_build_file(f,
                     arch,
                     ninja,
                     scylla_product,
                     scylla_version,
                     scylla_release,
                     args):
    warnings = get_warning_options(args.cxx)
    f.write(textwrap.dedent('''\
        configure_args = {configure_args}
        builddir = {outdir}
        cxx = {cxx}
        cxxflags = -std=gnu++23 {user_cflags} {warnings} {defines}
        ldflags = {linker_flags} {user_ldflags}
        ldflags_build = {linker_flags}
        libs = {libs}
        pool link_pool
            depth = {link_pool_depth}
        pool submodule_pool
            depth = 1
        rule gen
            command = echo -e $text > $out
            description = GEN $out
        rule swagger
            command = {seastar_path}/scripts/seastar-json2code.py --create-cc -f $in -o $out
            description = SWAGGER $out
        rule serializer
            command = ./idl-compiler.py --ns ser -f $in -o $out
            description = IDL compiler $out
        rule ninja
            command = {ninja} -C $subdir $target
            restat = 1
            description = NINJA $out
        rule ragel
            # sed away a bug in ragel 7 that emits some extraneous _nfa* variables
            # (the $$ is collapsed to a single one by ninja)
            command = {ragel_exec} -G2 -o $out $in && sed -i -e '1h;2,$$H;$$!d;g' -re 's/static const char _nfa[^;]*;//g' $out
            description = RAGEL $out
        rule run
            command = $in > $out
            description = GEN $out
        rule copy
            command = cp --reflink=auto $in $out
            description = COPY $out
        rule strip
            command = scripts/strip.sh $in
        rule package
            command = scripts/create-relocatable-package.py --build-dir $builddir/$mode --node-exporter-dir $builddir/node_exporter --debian-dir $builddir/debian/debian $out
        rule stripped_package
            command = scripts/create-relocatable-package.py --stripped --build-dir $builddir/$mode --node-exporter-dir $builddir/node_exporter --debian-dir $builddir/debian/debian $out
        rule debuginfo_package
            command = dist/debuginfo/scripts/create-relocatable-package.py --build-dir $builddir/$mode --node-exporter-dir $builddir/node_exporter $out
        rule rpmbuild
            command = reloc/build_rpm.sh --reloc-pkg $in --builddir $out
        rule debbuild
            command = reloc/build_deb.sh --reloc-pkg $in --builddir $out
        rule unified
            command = unified/build_unified.sh --build-dir $builddir/$mode --unified-pkg $out
        rule rust_header
            command = cxxbridge --include rust/cxx.h --header $in > $out
            description = RUST_HEADER $out
        rule rust_source
            command = cxxbridge --include rust/cxx.h $in > $out
            description = RUST_SOURCE $out
        rule cxxbridge_header
            command = cxxbridge --header > $out
        rule c2wasm
            command = clang --target=wasm32 --no-standard-libraries -Wl,--export-all -Wl,--no-entry $in -o $out
            description = C2WASM $out
        rule rust2wasm
            command = cargo build --target=wasm32-wasi --example=$example --locked --manifest-path=test/resource/wasm/rust/Cargo.toml --target-dir=$builddir/wasm/ $
                && wasm-opt -Oz $builddir/wasm/wasm32-wasi/debug/examples/$example.wasm -o $builddir/wasm/$example.wasm $
                && wasm-strip $builddir/wasm/$example.wasm
            description = RUST2WASM $out
        rule wasm2wat
            command = wasm2wat $in > $out
            description = WASM2WAT $out
        rule run_profile
          command = rm -r `dirname $out` && pgo/run_all $in `dirname $out` $type
        rule train
          command = rm -r `dirname $out` && pgo/train `realpath $in` `realpath -m $out` `realpath -m $builddir/pgo_datasets`
          pool = console
        rule merge_profdata
          command = llvm-profdata merge $in -output=$out
        ''').format(configure_args=configure_args,
                    outdir=outdir,
                    cxx=args.cxx,
                    user_cflags=user_cflags,
                    warnings=warnings,
                    defines=defines,
                    linker_flags=linker_flags,
                    user_ldflags=user_ldflags,
                    libs=libs,
                    link_pool_depth=link_pool_depth,
                    seastar_path=args.seastar_path,
                    ninja=ninja,
                    ragel_exec=args.ragel_exec))

    for binary in sorted(wasms):
        src = wasm_deps[binary]
        wasm = binary[:-4] + '.wasm'
        if src.endswith('.rs'):
            f.write(f'build $builddir/{wasm}: rust2wasm {src} | test/resource/wasm/rust/Cargo.lock test/resource/wasm/rust/build.rs\n')
            example_name = binary[binary.rindex('/')+1:-4]
            f.write(f'   example = {example_name}\n')
        else:
            f.write(f'build $builddir/{wasm}: c2wasm {src}\n')
        f.write(f'build $builddir/{binary}: wasm2wat $builddir/{wasm}\n')

    for mode in build_modes:
        modeval = modes[mode]

        fmt_lib = 'fmt'
        f.write(textwrap.dedent('''\
            cxx_ld_flags_{mode} = {cxx_ld_flags}
            ld_flags_{mode} = $cxx_ld_flags_{mode} {lib_ldflags}
            cxxflags_{mode} = {lib_cflags} {cxxflags} -iquote. -iquote $builddir/{mode}/gen
            libs_{mode} = -l{fmt_lib}
            seastar_libs_{mode} = {seastar_libs}
            seastar_testing_libs_{mode} = {seastar_testing_libs}
            rule cxx.{mode}
              command = $cxx -MD -MT $out -MF $out.d {seastar_cflags} $cxxflags_{mode} $cxxflags $obj_cxxflags -c -o $out $in
              description = CXX $out
              depfile = $out.d
            rule link.{mode}
              command = $cxx  $ld_flags_{mode} $ldflags -o $out $in $libs $libs_{mode}
              description = LINK $out
              pool = link_pool
            rule link_stripped.{mode}
              command = $cxx  $ld_flags_{mode} -s $ldflags -o $out $in $libs $libs_{mode}
              description = LINK (stripped) $out
              pool = link_pool
            rule link_build.{mode}
              command = $cxx  $ld_flags_{mode} $ldflags_build -o $out $in $libs $libs_{mode}
              description = LINK (build) $out
              pool = link_pool
            rule ar.{mode}
              command = rm -f $out; ar cr $out $in; ranlib $out
              description = AR $out
            rule antlr3.{mode}
                # We replace many local `ExceptionBaseType* ex` variables with a single function-scope one.
                # Because we add such a variable to every function, and because `ExceptionBaseType` is not a global
                # name, we also add a global typedef to avoid compilation errors.
                command = sed -e '/^#if 0/,/^#endif/d' $in > $builddir/{mode}/gen/$in $
                     && {antlr3_exec} $builddir/{mode}/gen/$in $
                     && sed -i -e '/^.*On :.*$$/d' $builddir/{mode}/gen/${{stem}}Lexer.hpp $
                     && sed -i -e '/^.*On :.*$$/d' $builddir/{mode}/gen/${{stem}}Lexer.cpp $
                     && sed -i -e '/^.*On :.*$$/d' $builddir/{mode}/gen/${{stem}}Parser.hpp $
                     && sed -i -e 's/^\\( *\\)\\(ImplTraits::CommonTokenType\\* [a-zA-Z0-9_]* = NULL;\\)$$/\\1const \\2/' $
                        -e '/^.*On :.*$$/d' $
                        -e '1i using ExceptionBaseType = int;' $
                        -e 's/^{{/{{ ExceptionBaseType\\* ex = nullptr;/; $
                            s/ExceptionBaseType\\* ex = new/ex = new/; $
                            s/exceptions::syntax_exception e/exceptions::syntax_exception\\& e/' $
                        $builddir/{mode}/gen/${{stem}}Parser.cpp
                description = ANTLR3 $in
            rule checkhh.{mode}
              command = $cxx -MD -MT $out -MF $out.d {seastar_cflags} $cxxflags $cxxflags_{mode} $obj_cxxflags --include $in -c -o $out $builddir/{mode}/gen/empty.cc
              description = CHECKHH $in
              depfile = $out.d
            rule test.{mode}
              command = ./test.py --mode={mode} --repeat={test_repeat} --timeout={test_timeout}
              pool = console
              description = TEST {mode}
            # This rule is unused for PGO stages. They use the rust lib from the parent mode.
            rule rust_lib.{mode}
              command = CARGO_BUILD_DEP_INFO_BASEDIR='.' cargo build --locked --manifest-path=rust/Cargo.toml --target-dir=$builddir/{mode} --profile=rust-{mode} $
                        && touch $out
              description = RUST_LIB $out
            ''').format(mode=mode, antlr3_exec=args.antlr3_exec, fmt_lib=fmt_lib, test_repeat=args.test_repeat, test_timeout=args.test_timeout, **modeval))
        f.write(
            'build {mode}-build: phony {artifacts} {wasms}\n'.format(
                mode=mode,
                artifacts=str.join(' ', ['$builddir/' + mode + '/' + x for x in sorted(build_artifacts - wasms)]),
                wasms = str.join(' ', ['$builddir/' + x for x in sorted(build_artifacts & wasms)]),
            )
        )
        if profile_recipe := modes[mode].get('profile_recipe'):
            f.write(profile_recipe)
        include_cxx_target = f'{mode}-build' if not args.dist_only else ''
        include_dist_target = f'dist-{mode}' if args.enable_dist is None or args.enable_dist else ''
        f.write(f'build {mode}: phony {include_cxx_target} {include_dist_target}\n')
        compiles = {}
        swaggers = set()
        serializers = {}
        ragels = {}
        antlr3_grammars = set()
        rust_headers = {}

        # We want LTO, but with the regular LTO, clang generates special LLVM IR files instead of
        # regular ELF objects after the compile phase, and these special LLVM bitcode can only be
        # used for LTO builds. The cost of compiling all tests with LTO is prohibitively high, so
        # we can't use these IR files for tests -- we need to compile regular ELF objects as well.
        # Therefore, we build FatLTO objects, which contain LTO compatible IR and the regular
        # object code. And we enable LTO when linking the main Scylla executable, while disable
        # it when linking anything else.

        seastar_lib_ext = 'so' if modeval['build_seastar_shared_libs'] else 'a'
        for binary in sorted(build_artifacts):
            if modeval['is_profile'] and binary != "scylla":
                # Just to avoid clutter in build.ninja
                continue
            profile_dep = modes[mode].get('profile_target', "")

            if binary in other or binary in wasms:
                continue
            srcs = deps[binary]
            objs = ['$builddir/' + mode + '/' + src.replace('.cc', '.o')
                    for src in srcs
                    if src.endswith('.cc')]
            objs.append('$builddir/../utils/arch/powerpc/crc32-vpmsum/crc32.S')
            has_rust = False
            for dep in deps[binary]:
                if isinstance(dep, Antlr3Grammar):
                    objs += dep.objects(f'$builddir/{mode}/gen')
                if isinstance(dep, Json2Code):
                    objs += dep.objects(f'$builddir/{mode}/gen')
                if dep.endswith('.rs'):
                    has_rust = True
                    idx = dep.rindex('/src/')
                    obj = dep[:idx].replace('rust/','') + '.o'
                    objs.append(f'$builddir/{mode}/gen/rust/{obj}')
            if has_rust:
                parent_mode = modes[mode].get('parent_mode', mode)
                objs.append(f'$builddir/{parent_mode}/rust-{parent_mode}/librust_combined.a')

            do_lto = modes[mode]['has_lto'] and binary in lto_binaries
            seastar_dep = f'$builddir/{mode}/seastar/libseastar.{seastar_lib_ext}'
            seastar_testing_dep = f'$builddir/{mode}/seastar/libseastar_testing.{seastar_lib_ext}'
            abseil_dep = ' '.join(f'$builddir/{mode}/abseil/{lib}' for lib in abseil_libs)
            seastar_testing_libs = f'$seastar_testing_libs_{mode}'

            local_libs = f'$seastar_libs_{mode} $libs'
            objs.extend([f'$builddir/{mode}/abseil/{lib}' for lib in abseil_libs])

            if do_lto:
                local_libs += ' -flto=thin -ffat-lto-objects'
            else:
                local_libs += ' -fno-lto'
            if binary in tests:
                if binary in pure_boost_tests:
                    local_libs += ' ' + maybe_static(args.staticboost, '-lboost_unit_test_framework')
                if binary not in tests_not_using_seastar_test_framework:
                    local_libs += f' {seastar_testing_libs}'
                else:
                    local_libs += ' ' + '-lgnutls' + ' ' + '-lboost_unit_test_framework'
                # Our code's debugging information is huge, and multiplied
                # by many tests yields ridiculous amounts of disk space.
                # So we strip the tests by default; The user can very
                # quickly re-link the test unstripped by adding a "_g"
                # to the test name, e.g., "ninja build/release/testname_g"
                link_rule = perf_tests_link_rule if binary.startswith('test/perf/') else tests_link_rule
                f.write('build $builddir/{}/{}: {}.{} {} | {} {} {}\n'.format(mode, binary, link_rule, mode, str.join(' ', objs), seastar_dep, seastar_testing_dep, abseil_dep))
                f.write('   libs = {}\n'.format(local_libs))
                f.write('build $builddir/{}/{}_g: {}.{} {} | {} {} {}\n'.format(mode, binary, regular_link_rule, mode, str.join(' ', objs), seastar_dep, seastar_testing_dep, abseil_dep))
                f.write('   libs = {}\n'.format(local_libs))
            else:
                if binary == 'scylla':
                    local_libs += f' {seastar_testing_libs}'
                f.write('build $builddir/{}/{}: {}.{} {} | {} {} {}\n'.format(mode, binary, regular_link_rule, mode, str.join(' ', objs), seastar_dep, seastar_testing_dep, abseil_dep))
                f.write('   libs = {}\n'.format(local_libs))
                f.write(f'build $builddir/{mode}/{binary}.stripped: strip $builddir/{mode}/{binary}\n')
                f.write(f'build $builddir/{mode}/{binary}.debug: phony $builddir/{mode}/{binary}.stripped\n')
            for src in srcs:
                if src.endswith('.cc'):
                    obj = '$builddir/' + mode + '/' + src.replace('.cc', '.o')
                    compiles[obj] = src
                elif src.endswith('.idl.hh'):
                    hh = '$builddir/' + mode + '/gen/' + src.replace('.idl.hh', '.dist.hh')
                    serializers[hh] = src
                elif src.endswith('.json'):
                    swaggers.add(src)
                elif src.endswith('.rl'):
                    hh = '$builddir/' + mode + '/gen/' + src.replace('.rl', '.hh')
                    ragels[hh] = src
                elif src.endswith('.g'):
                    antlr3_grammars.add(src)
                elif src.endswith('.rs'):
                    idx = src.rindex('/src/')
                    hh = '$builddir/' + mode + '/gen/' + src[:idx] + '.hh'
                    rust_headers[hh] = src
                else:
                    raise Exception('No rule for ' + src)
        f.write(
            'build {mode}-objects: phony {objs}\n'.format(
                mode=mode,
                objs=' '.join(compiles)
            )
        )

        headers = find_headers('.', excluded_dirs=['idl', 'build', 'seastar', '.git'])
        f.write(
            'build {mode}-headers: phony {header_objs}\n'.format(
                mode=mode,
                header_objs=' '.join(["$builddir/{mode}/{hh}.o".format(mode=mode, hh=hh) for hh in headers])
            )
        )

        f.write(
            'build {mode}-test: test.{mode} {test_executables} $builddir/{mode}/scylla {wasms}\n'.format(
                mode=mode,
                test_executables=' '.join(['$builddir/{}/{}'.format(mode, binary) for binary in sorted(tests)]),
                wasms=' '.join([f'$builddir/{binary}' for binary in sorted(wasms)]),
            )
        )
        f.write(
            'build {mode}-check: phony {mode}-headers {mode}-test\n'.format(
                mode=mode,
            )
        )
        compiler_training_artifacts=[]
        if mode == 'dev':
            compiler_training_artifacts.append(f'$builddir/{mode}/scylla')
        elif mode == 'release' or mode == 'debug':
            compiler_training_artifacts.append(f'$builddir/{mode}/service/storage_proxy.o')
        f.write(
            'build {mode}-compiler-training: phony {artifacts}\n'.format(
                mode=mode,
                artifacts=str.join(' ', compiler_training_artifacts)
            )
        )

        gen_dir = '$builddir/{}/gen'.format(mode)
        gen_headers = []
        for g in antlr3_grammars:
            gen_headers += g.headers('$builddir/{}/gen'.format(mode))
        for g in swaggers:
            gen_headers += g.headers('$builddir/{}/gen'.format(mode))
        gen_headers += list(serializers.keys())
        gen_headers += list(ragels.keys())
        gen_headers += list(rust_headers.keys())
        gen_headers.append('$builddir/{}/gen/rust/cxx.h'.format(mode))
        gen_headers_dep = ' '.join(gen_headers)

        for hh in rust_headers:
            src = rust_headers[hh]
            f.write('build {}: rust_header {}\n'.format(hh, src))
            cc = hh.replace('.hh', '.cc')
            f.write('build {}: rust_source {}\n'.format(cc, src))
            obj = cc.replace('.cc', '.o')
            compiles[obj] = cc
        for obj in compiles:
            src = compiles[obj]
            seastar_dep = f'$builddir/{mode}/seastar/libseastar.{seastar_lib_ext}'
            abseil_dep = ' '.join(f'$builddir/{mode}/abseil/{lib}' for lib in abseil_libs)
            f.write(f'build {obj}: cxx.{mode} {src} | {profile_dep} || {seastar_dep} {abseil_dep} {gen_headers_dep}\n')
            if src in modeval['per_src_extra_cxxflags']:
                f.write('    cxxflags = {seastar_cflags} $cxxflags $cxxflags_{mode} {extra_cxxflags}\n'.format(mode=mode, extra_cxxflags=modeval["per_src_extra_cxxflags"][src], **modeval))
        for swagger in swaggers:
            hh = swagger.headers(gen_dir)[0]
            cc = swagger.sources(gen_dir)[0]
            obj = swagger.objects(gen_dir)[0]
            src = swagger.source
            f.write('build {} | {} : swagger {} | {}/scripts/seastar-json2code.py\n'.format(hh, cc, src, args.seastar_path))
            f.write(f'build {obj}: cxx.{mode} {cc} | {profile_dep}\n')
        for hh in serializers:
            src = serializers[hh]
            f.write('build {}: serializer {} | idl-compiler.py\n'.format(hh, src))
        for hh in ragels:
            src = ragels[hh]
            f.write('build {}: ragel {}\n'.format(hh, src))
        f.write('build {}: cxxbridge_header\n'.format('$builddir/{}/gen/rust/cxx.h'.format(mode)))
        if 'parent_mode' not in modes[mode]:
            librust = '$builddir/{}/rust-{}/librust_combined'.format(mode, mode)
            f.write('build {}.a: rust_lib.{} rust/Cargo.lock\n  depfile={}.d\n'.format(librust, mode, librust))
        for grammar in antlr3_grammars:
            outs = ' '.join(grammar.generated('$builddir/{}/gen'.format(mode)))
            f.write('build {}: antlr3.{} {}\n  stem = {}\n'.format(outs, mode, grammar.source,
                                                                   grammar.source.rsplit('.', 1)[0]))
            for cc in grammar.sources('$builddir/{}/gen'.format(mode)):
                obj = cc.replace('.cpp', '.o')
                f.write(f'build {obj}: cxx.{mode} {cc} | {profile_dep} || {" ".join(serializers)}\n')
                flags = '-Wno-parentheses-equality'
                if cc.endswith('Parser.cpp'):
                    # Unoptimized parsers end up using huge amounts of stack space and overflowing their stack
                    flags += ' -O1' if modes[mode]['optimization-level'] in ['0', 'g', 's'] else ''

                    if '-DSANITIZE' in modeval['cxxflags'] and has_sanitize_address_use_after_scope:
                        flags += ' -fno-sanitize-address-use-after-scope'
                f.write('  obj_cxxflags = %s\n' % flags)
        f.write(f'build $builddir/{mode}/gen/empty.cc: gen\n')
        for hh in headers:
            f.write('build $builddir/{mode}/{hh}.o: checkhh.{mode} {hh} | $builddir/{mode}/gen/empty.cc {profile_dep} || {gen_headers_dep}\n'.format(
                    mode=mode, hh=hh, gen_headers_dep=gen_headers_dep, profile_dep=profile_dep))

        seastar_dep = f'$builddir/{mode}/seastar/libseastar.{seastar_lib_ext}'
        seastar_testing_dep = f'$builddir/{mode}/seastar/libseastar_testing.{seastar_lib_ext}'
        f.write('build {seastar_dep}: ninja $builddir/{mode}/seastar/build.ninja | always {profile_dep}\n'
                .format(**locals()))
        f.write('  pool = submodule_pool\n')
        f.write('  subdir = $builddir/{mode}/seastar\n'.format(**locals()))
        f.write('  target = seastar\n'.format(**locals()))
        f.write('build {seastar_testing_dep}: ninja $builddir/{mode}/seastar/build.ninja | always {profile_dep}\n'
                .format(**locals()))
        f.write('  pool = submodule_pool\n')
        f.write('  subdir = $builddir/{mode}/seastar\n'.format(**locals()))
        f.write('  target = seastar_testing\n'.format(**locals()))
        f.write('  profile_dep = {profile_dep}\n'.format(**locals()))

        for lib in abseil_libs:
            f.write('build $builddir/{mode}/abseil/{lib}: ninja $builddir/{mode}/abseil/build.ninja | always {profile_dep}\n'.format(**locals()))
            f.write('  pool = submodule_pool\n')
            f.write('  subdir = $builddir/{mode}/abseil\n'.format(**locals()))
            f.write('  target = {lib}\n'.format(**locals()))
            f.write('  profile_dep = {profile_dep}\n'.format(**locals()))

        f.write('build $builddir/{mode}/seastar/apps/iotune/iotune: ninja $builddir/{mode}/seastar/build.ninja | $builddir/{mode}/seastar/libseastar.{seastar_lib_ext}\n'
                .format(**locals()))
        f.write('  pool = submodule_pool\n')
        f.write('  subdir = $builddir/{mode}/seastar\n'.format(**locals()))
        f.write('  target = iotune\n'.format(**locals()))
        f.write('  profile_dep = {profile_dep}\n'.format(**locals()))
        f.write(textwrap.dedent('''\
            build $builddir/{mode}/iotune: copy $builddir/{mode}/seastar/apps/iotune/iotune
            build $builddir/{mode}/iotune.stripped: strip $builddir/{mode}/iotune
            build $builddir/{mode}/iotune.debug: phony $builddir/{mode}/iotune.stripped
            ''').format(**locals()))
        if args.dist_only:
            include_scylla_and_iotune = ''
            include_scylla_and_iotune_stripped = ''
            include_scylla_and_iotune_debug = ''
        else:
            include_scylla_and_iotune = f'$builddir/{mode}/scylla $builddir/{mode}/iotune'
            include_scylla_and_iotune_stripped = f'$builddir/{mode}/scylla.stripped $builddir/{mode}/iotune.stripped'
            include_scylla_and_iotune_debug = f'$builddir/{mode}/scylla.debug $builddir/{mode}/iotune.debug'
        f.write('build $builddir/{mode}/dist/tar/{scylla_product}-unstripped-{scylla_version}-{scylla_release}.{arch}.tar.gz: package {include_scylla_and_iotune} $builddir/SCYLLA-RELEASE-FILE $builddir/SCYLLA-VERSION-FILE $builddir/debian/debian $builddir/node_exporter/node_exporter | always\n'.format(**locals()))
        f.write('  mode = {mode}\n'.format(**locals()))
        f.write('build $builddir/{mode}/dist/tar/{scylla_product}-{scylla_version}-{scylla_release}.{arch}.tar.gz: stripped_package {include_scylla_and_iotune_stripped} $builddir/SCYLLA-RELEASE-FILE $builddir/SCYLLA-VERSION-FILE $builddir/debian/debian $builddir/node_exporter/node_exporter.stripped | always\n'.format(**locals()))
        f.write('  mode = {mode}\n'.format(**locals()))
        f.write('build $builddir/{mode}/dist/tar/{scylla_product}-debuginfo-{scylla_version}-{scylla_release}.{arch}.tar.gz: debuginfo_package {include_scylla_and_iotune_debug} $builddir/SCYLLA-RELEASE-FILE $builddir/SCYLLA-VERSION-FILE $builddir/debian/debian $builddir/node_exporter/node_exporter.debug | always\n'.format(**locals()))
        f.write('  mode = {mode}\n'.format(**locals()))
        f.write('build $builddir/{mode}/dist/tar/{scylla_product}-package.tar.gz: copy $builddir/{mode}/dist/tar/{scylla_product}-{scylla_version}-{scylla_release}.{arch}.tar.gz\n'.format(**locals()))
        f.write('  mode = {mode}\n'.format(**locals()))
        f.write('build $builddir/{mode}/dist/tar/{scylla_product}-{arch}-package.tar.gz: copy $builddir/{mode}/dist/tar/{scylla_product}-{scylla_version}-{scylla_release}.{arch}.tar.gz\n'.format(**locals()))
        f.write('  mode = {mode}\n'.format(**locals()))

        f.write(f'build $builddir/dist/{mode}/redhat: rpmbuild $builddir/{mode}/dist/tar/{scylla_product}-unstripped-{scylla_version}-{scylla_release}.{arch}.tar.gz\n')
        f.write(f'  mode = {mode}\n')
        f.write(f'build $builddir/dist/{mode}/debian: debbuild $builddir/{mode}/dist/tar/{scylla_product}-unstripped-{scylla_version}-{scylla_release}.{arch}.tar.gz\n')
        f.write(f'  mode = {mode}\n')
        f.write(f'build dist-server-{mode}: phony $builddir/dist/{mode}/redhat $builddir/dist/{mode}/debian\n')
        f.write(f'build dist-server-debuginfo-{mode}: phony $builddir/{mode}/dist/tar/{scylla_product}-debuginfo-{scylla_version}-{scylla_release}.{arch}.tar.gz\n')
        f.write(f'build dist-tools-{mode}: phony $builddir/{mode}/dist/tar/{scylla_product}-tools-{scylla_version}-{scylla_release}.noarch.tar.gz dist-tools-rpm dist-tools-deb\n')
        f.write(f'build dist-cqlsh-{mode}: phony $builddir/{mode}/dist/tar/{scylla_product}-cqlsh-{scylla_version}-{scylla_release}.{arch}.tar.gz dist-cqlsh-rpm dist-cqlsh-deb\n')
        f.write(f'build dist-python3-{mode}: phony dist-python3-tar dist-python3-rpm dist-python3-deb\n')
        f.write(f'build dist-unified-{mode}: phony $builddir/{mode}/dist/tar/{scylla_product}-unified-{scylla_version}-{scylla_release}.{arch}.tar.gz\n')
        f.write(f'build $builddir/{mode}/dist/tar/{scylla_product}-unified-{scylla_version}-{scylla_release}.{arch}.tar.gz: unified $builddir/{mode}/dist/tar/{scylla_product}-{scylla_version}-{scylla_release}.{arch}.tar.gz $builddir/{mode}/dist/tar/{scylla_product}-python3-{scylla_version}-{scylla_release}.{arch}.tar.gz $builddir/{mode}/dist/tar/{scylla_product}-tools-{scylla_version}-{scylla_release}.noarch.tar.gz $builddir/{mode}/dist/tar/{scylla_product}-cqlsh-{scylla_version}-{scylla_release}.{arch}.tar.gz | always\n')
        f.write(f'  mode = {mode}\n')
        f.write(f'build $builddir/{mode}/dist/tar/{scylla_product}-unified-package-{scylla_version}-{scylla_release}.tar.gz: copy $builddir/{mode}/dist/tar/{scylla_product}-unified-{scylla_version}-{scylla_release}.{arch}.tar.gz\n')
        f.write(f'build $builddir/{mode}/dist/tar/{scylla_product}-unified-{arch}-package-{scylla_version}-{scylla_release}.tar.gz: copy $builddir/{mode}/dist/tar/{scylla_product}-unified-{scylla_version}-{scylla_release}.{arch}.tar.gz\n')

    checkheaders_mode = 'dev' if 'dev' in modes else modes.keys()[0]
    f.write('build checkheaders: phony || {}\n'.format(' '.join(['$builddir/{}/{}.o'.format(checkheaders_mode, hh) for hh in headers])))

    f.write(
            'build build: phony {}\n'.format(' '.join([f'{mode}-build' for mode in default_modes]))
    )
    f.write(
            'build test: phony {}\n'.format(' '.join(['{mode}-test'.format(mode=mode) for mode in default_modes]))
    )
    f.write(
            'build check: phony {}\n'.format(' '.join(['{mode}-check'.format(mode=mode) for mode in default_modes]))
    )
    f.write(
            'build wasm: phony {}\n'.format(' '.join([f'$builddir/{binary}' for binary in sorted(wasms)]))
    )
    f.write(
            'build compiler-training: phony {}\n'.format(' '.join(['{mode}-compiler-training'.format(mode=mode) for mode in default_modes]))
    )

    f.write(textwrap.dedent(f'''\
        build dist-unified-tar: phony {' '.join([f'$builddir/{mode}/dist/tar/{scylla_product}-unified-{scylla_version}-{scylla_release}.{arch}.tar.gz' for mode in default_modes])}
        build dist-unified: phony dist-unified-tar

        build dist-server-deb: phony {' '.join(['$builddir/dist/{mode}/debian'.format(mode=mode) for mode in default_modes])}
        build dist-server-rpm: phony {' '.join(['$builddir/dist/{mode}/redhat'.format(mode=mode) for mode in default_modes])}
        build dist-server-tar: phony {' '.join(['$builddir/{mode}/dist/tar/{scylla_product}-{scylla_version}-{scylla_release}.{arch}.tar.gz'.format(mode=mode, scylla_product=scylla_product, arch=arch, scylla_version=scylla_version, scylla_release=scylla_release) for mode in default_modes])}
        build dist-server-debuginfo: phony {' '.join(['$builddir/{mode}/dist/tar/{scylla_product}-debuginfo-{scylla_version}-{scylla_release}.{arch}.tar.gz'.format(mode=mode, scylla_product=scylla_product, arch=arch, scylla_version=scylla_version, scylla_release=scylla_release) for mode in default_modes])}
        build dist-server: phony dist-server-tar dist-server-debuginfo dist-server-rpm dist-server-deb

        rule build-submodule-reloc
          command = cd $reloc_dir && ./reloc/build_reloc.sh --version $$(<../../$builddir/SCYLLA-PRODUCT-FILE)-$$(sed 's/-/~/' <../../$builddir/SCYLLA-VERSION-FILE)-$$(<../../$builddir/SCYLLA-RELEASE-FILE) --nodeps $args
        rule build-submodule-rpm
          command = cd $dir && ./reloc/build_rpm.sh --reloc-pkg $artifact
        rule build-submodule-deb
          command = cd $dir && ./reloc/build_deb.sh --reloc-pkg $artifact

        build tools/java/build/{scylla_product}-tools-{scylla_version}-{scylla_release}.noarch.tar.gz: build-submodule-reloc | $builddir/SCYLLA-PRODUCT-FILE $builddir/SCYLLA-VERSION-FILE $builddir/SCYLLA-RELEASE-FILE
          reloc_dir = tools/java
        build dist-tools-rpm: build-submodule-rpm tools/java/build/{scylla_product}-tools-{scylla_version}-{scylla_release}.noarch.tar.gz
          dir = tools/java
          artifact = build/{scylla_product}-tools-{scylla_version}-{scylla_release}.noarch.tar.gz
        build dist-tools-deb: build-submodule-deb tools/java/build/{scylla_product}-tools-{scylla_version}-{scylla_release}.noarch.tar.gz
          dir = tools/java
          artifact = build/{scylla_product}-tools-{scylla_version}-{scylla_release}.noarch.tar.gz
        build dist-tools-tar: phony {' '.join(['$builddir/{mode}/dist/tar/{scylla_product}-tools-{scylla_version}-{scylla_release}.noarch.tar.gz'.format(mode=mode, scylla_product=scylla_product, scylla_version=scylla_version, scylla_release=scylla_release) for mode in default_modes])}
        build dist-tools: phony dist-tools-tar dist-tools-rpm dist-tools-deb

        build tools/cqlsh/build/{scylla_product}-cqlsh-{scylla_version}-{scylla_release}.{arch}.tar.gz: build-submodule-reloc | $builddir/SCYLLA-PRODUCT-FILE $builddir/SCYLLA-VERSION-FILE $builddir/SCYLLA-RELEASE-FILE
          reloc_dir = tools/cqlsh
        build dist-cqlsh-rpm: build-submodule-rpm tools/cqlsh/build/{scylla_product}-cqlsh-{scylla_version}-{scylla_release}.{arch}.tar.gz
          dir = tools/cqlsh
          artifact = build/{scylla_product}-cqlsh-{scylla_version}-{scylla_release}.{arch}.tar.gz
        build dist-cqlsh-deb: build-submodule-deb tools/cqlsh/build/{scylla_product}-cqlsh-{scylla_version}-{scylla_release}.{arch}.tar.gz
          dir = tools/cqlsh
          artifact = build/{scylla_product}-cqlsh-{scylla_version}-{scylla_release}.{arch}.tar.gz
        build dist-cqlsh-tar: phony {' '.join(['$builddir/{mode}/dist/tar/{scylla_product}-cqlsh-{scylla_version}-{scylla_release}.{arch}.tar.gz'.format(mode=mode, scylla_product=scylla_product, scylla_version=scylla_version, scylla_release=scylla_release, arch=arch) for mode in default_modes])}
        build dist-cqlsh: phony dist-cqlsh-tar dist-cqlsh-rpm dist-cqlsh-deb

        build tools/python3/build/{scylla_product}-python3-{scylla_version}-{scylla_release}.{arch}.tar.gz: build-submodule-reloc | $builddir/SCYLLA-PRODUCT-FILE $builddir/SCYLLA-VERSION-FILE $builddir/SCYLLA-RELEASE-FILE
          reloc_dir = tools/python3
          args = --packages "{python3_dependencies}" --pip-packages "{pip_dependencies}" --pip-symlinks "{pip_symlinks}"
        build dist-python3-rpm: build-submodule-rpm tools/python3/build/{scylla_product}-python3-{scylla_version}-{scylla_release}.{arch}.tar.gz
          dir = tools/python3
          artifact = build/{scylla_product}-python3-{scylla_version}-{scylla_release}.{arch}.tar.gz
        build dist-python3-deb: build-submodule-deb tools/python3/build/{scylla_product}-python3-{scylla_version}-{scylla_release}.{arch}.tar.gz
          dir = tools/python3
          artifact = build/{scylla_product}-python3-{scylla_version}-{scylla_release}.{arch}.tar.gz
        build dist-python3-tar: phony {' '.join(['$builddir/{mode}/dist/tar/{scylla_product}-python3-{scylla_version}-{scylla_release}.{arch}.tar.gz'.format(mode=mode, scylla_product=scylla_product, arch=arch, scylla_version=scylla_version, scylla_release=scylla_release) for mode in default_modes])}
        build dist-python3: phony dist-python3-tar dist-python3-rpm dist-python3-deb
        build dist-deb: phony dist-server-deb dist-python3-deb dist-tools-deb dist-cqlsh-deb
        build dist-rpm: phony dist-server-rpm dist-python3-rpm dist-tools-rpm dist-cqlsh-rpm
        build dist-tar: phony dist-unified-tar dist-server-tar dist-python3-tar dist-tools-tar dist-cqlsh-tar

        build dist: phony dist-unified dist-server dist-python3 dist-tools dist-cqlsh
        '''))

    f.write(textwrap.dedent(f'''\
        build dist-check: phony {' '.join(['dist-check-{mode}'.format(mode=mode) for mode in default_modes])}
        rule dist-check
          command = ./tools/testing/dist-check/dist-check.sh --mode $mode
        '''))
    for mode in build_modes:
        f.write(textwrap.dedent(f'''\
        build $builddir/{mode}/dist/tar/{scylla_product}-python3-{scylla_version}-{scylla_release}.{arch}.tar.gz: copy tools/python3/build/{scylla_product}-python3-{scylla_version}-{scylla_release}.{arch}.tar.gz
        build $builddir/{mode}/dist/tar/{scylla_product}-python3-package.tar.gz: copy tools/python3/build/{scylla_product}-python3-{scylla_version}-{scylla_release}.{arch}.tar.gz
        build $builddir/{mode}/dist/tar/{scylla_product}-python3-{arch}-package.tar.gz: copy tools/python3/build/{scylla_product}-python3-{scylla_version}-{scylla_release}.{arch}.tar.gz
        build $builddir/{mode}/dist/tar/{scylla_product}-tools-{scylla_version}-{scylla_release}.noarch.tar.gz: copy tools/java/build/{scylla_product}-tools-{scylla_version}-{scylla_release}.noarch.tar.gz
        build $builddir/{mode}/dist/tar/{scylla_product}-tools-package.tar.gz: copy tools/java/build/{scylla_product}-tools-{scylla_version}-{scylla_release}.noarch.tar.gz
        build $builddir/{mode}/dist/tar/{scylla_product}-cqlsh-{scylla_version}-{scylla_release}.{arch}.tar.gz: copy tools/cqlsh/build/{scylla_product}-cqlsh-{scylla_version}-{scylla_release}.{arch}.tar.gz
        build $builddir/{mode}/dist/tar/{scylla_product}-cqlsh-package.tar.gz: copy tools/cqlsh/build/{scylla_product}-cqlsh-{scylla_version}-{scylla_release}.{arch}.tar.gz

        build {mode}-dist: phony dist-server-{mode} dist-server-debuginfo-{mode} dist-python3-{mode} dist-tools-{mode} dist-unified-{mode} dist-cqlsh-{mode}
        build dist-{mode}: phony {mode}-dist
        build dist-check-{mode}: dist-check
          mode = {mode}
            '''))


    build_ninja_files=[]
    for mode in build_modes:
        build_ninja_files += [f'{outdir}/{mode}/seastar/build.ninja']
        build_ninja_files += [f'{outdir}/{mode}/abseil/build.ninja']

    f.write(textwrap.dedent('''\
        rule configure
          command = ./configure.py --out={buildfile_final_name}.new --out-final-name={buildfile_final_name} $configure_args && mv {buildfile_final_name}.new {buildfile_final_name}
          generator = 1
          description = CONFIGURE $configure_args
        build {buildfile_final_name} {build_ninja_list}: configure | configure.py SCYLLA-VERSION-GEN $builddir/SCYLLA-PRODUCT-FILE $builddir/SCYLLA-VERSION-FILE $builddir/SCYLLA-RELEASE-FILE {args.seastar_path}/CMakeLists.txt
        rule cscope
            command = find -name '*.[chS]' -o -name "*.cc" -o -name "*.hh" | cscope -bq -i-
            description = CSCOPE
        build cscope: cscope
        rule clean
            command = rm -rf build
            description = CLEAN
        build clean: clean
        rule mode_list
            command = echo {modes_list}
            description = List configured modes
        build mode_list: mode_list
        default {modes_list}
        ''').format(modes_list=' '.join(default_modes), build_ninja_list=" ".join(build_ninja_files), **globals()))
    unit_test_list = set(test for test in build_artifacts if test in set(tests))
    f.write(textwrap.dedent('''\
        rule unit_test_list
            command = /usr/bin/env echo -e '{unit_test_list}'
            description = List configured unit tests
        build unit_test_list: unit_test_list
        ''').format(unit_test_list="\\n".join(sorted(unit_test_list))))
    f.write(textwrap.dedent('''\
        build always: phony
        rule scylla_version_gen
            command = ./SCYLLA-VERSION-GEN --output-dir $builddir
            restat = 1
        build $builddir/SCYLLA-RELEASE-FILE $builddir/SCYLLA-VERSION-FILE: scylla_version_gen | always
        rule debian_files_gen
            command = ./dist/debian/debian_files_gen.py --build-dir $builddir
        build $builddir/debian/debian: debian_files_gen | always
        rule extract_node_exporter
            command = tar -C $builddir -xvpf {node_exporter_filename} --no-same-owner && rm -rfv $builddir/node_exporter && mv -v $builddir/{node_exporter_dirname} $builddir/node_exporter
        build $builddir/node_exporter/node_exporter: extract_node_exporter | always
        build $builddir/node_exporter/node_exporter.stripped: strip $builddir/node_exporter/node_exporter
        build $builddir/node_exporter/node_exporter.debug: phony $builddir/node_exporter/node_exporter.stripped
        rule print_help
             command = ./scripts/build-help.sh
        build help: print_help | always
        ''').format(**globals()))


def create_build_system(args):
    check_for_minimal_compiler_version(args.cxx)
    check_for_boost(args.cxx)
    check_for_lz4(args.cxx, args.user_cflags)

    os.makedirs(outdir, exist_ok=True)

    scylla_product, scylla_version, scylla_release = generate_version(args.date_stamp)

    for mode, mode_config in build_modes.items():
        extra_cxxflags = ' '.join(get_extra_cxxflags(mode, mode_config, args.cxx, args.debuginfo))
        mode_config['cxxflags'] += f' {extra_cxxflags}'

        mode_config['per_src_extra_cxxflags']['release.cc'] = ' '.join(get_release_cxxflags(scylla_product, scylla_version, scylla_release))

    prepare_advanced_optimizations(modes=modes, build_modes=build_modes, args=args)

    if not args.dist_only:
        global user_cflags, libs
        # args.buildfile builds seastar with the rules of
        # {outdir}/{mode}/seastar/build.ninja, and
        # {outdir}/{mode}/seastar/seastar.pc is queried for building flags
        for mode, mode_config in build_modes.items():
            configure_seastar(outdir, mode, mode_config)
            configure_abseil(outdir, mode, mode_config)
        user_cflags += ' -isystem abseil'

    for mode, mode_config in build_modes.items():
        mode_config.update(query_seastar_flags(f'{outdir}/{mode}/seastar/seastar.pc',
                                               mode_config['build_seastar_shared_libs'],
                                               args.staticcxx))

    ninja = find_ninja()
    with open(args.buildfile, 'w') as f:
        arch = platform.machine()
        write_build_file(f,
                         arch,
                         ninja,
                         scylla_product,
                         scylla_version,
                         scylla_release,
                         args)
    generate_compdb('compile_commands.json', ninja, args.buildfile, selected_modes)


class BuildType(NamedTuple):
    build_by_default: bool
    cmake_build_type: str


def generate_compdb_for_cmake_build(source_dir, build_dir):
    # Since Seastar and Scylla are configured as separate projects, their compilation
    # databases need to be merged into a single database for tooling consumption.
    compdb = 'compile_commands.json'
    scylla_compdb_path = os.path.join(build_dir, compdb)
    seastar_compdb_path = ''
    # sort build types by supposed indexing speed
    for build_type in ['Dev', 'Debug', 'RelWithDebInfo', 'Sanitize']:
        seastar_compdb_path = os.path.join(build_dir, build_type, 'seastar', compdb)
        if os.path.exists(seastar_compdb_path):
            break
    assert seastar_compdb_path, "Seasetar's building system is not configured yet."
    # if the file exists, just overwrite it so we can keep it updated
    with open(os.path.join(source_dir, compdb), 'w+b') as merged_compdb:
        # "merge-compdb.py" considers all object files under the "--prefix"
        # directory as relevant. Since CMake generates .o files in
        # "CMakeFiles" directories, we preserve the compilation rules for
        # these generated files.
        prefix = ""
        subprocess.run([os.path.join(source_dir, 'scripts/merge-compdb.py'),
                        prefix,
                        scylla_compdb_path,
                        seastar_compdb_path],
                       stdout=merged_compdb,
                       check=True)


def configure_using_cmake(args):
    # all supported build modes, and if they are built by default if selected
    build_modes = {'debug': BuildType(True, 'Debug'),
                   'release': BuildType(True, 'RelWithDebInfo'),
                   'dev': BuildType(True, 'Dev'),
                   'sanitize': BuildType(False, 'Sanitize'),
                   'coverage': BuildType(False, 'Coverage')}
    default_modes = list(name for name, mode in build_modes.items()
                         if mode.build_by_default)
    selected_modes = args.selected_modes or default_modes
    selected_configs = ';'.join(build_modes[mode].cmake_build_type for mode
                                in selected_modes)
    settings = {
        'CMAKE_CONFIGURATION_TYPES': selected_configs,
        'CMAKE_CROSS_CONFIGS': selected_configs,
        'CMAKE_DEFAULT_CONFIGS': selected_configs,
        'CMAKE_C_COMPILER': args.cc,
        'CMAKE_CXX_COMPILER': args.cxx,
        'CMAKE_CXX_FLAGS': args.user_cflags,
        'CMAKE_EXE_LINKER_FLAGS': semicolon_separated(args.user_ldflags),
        'CMAKE_EXPORT_COMPILE_COMMANDS': 'ON',
        'Scylla_CHECK_HEADERS': 'ON',
        'Scylla_DIST': 'ON' if args.enable_dist in (None, True) else 'OFF',
        'Scylla_TEST_TIMEOUT': args.test_timeout,
        'Scylla_TEST_REPEAT': args.test_repeat,
        'Scylla_ENABLE_LTO': 'ON' if args.lto else 'OFF',
    }
    if args.date_stamp:
        settings['Scylla_DATE_STAMP'] = args.date_stamp
    if args.staticboost:
        settings['Boost_USE_STATIC_LIBS'] = 'ON'
    if args.clang_inline_threshold != -1:
        settings['Scylla_CLANG_INLINE_THRESHOLD'] = args.clang_inline_threshold
    if args.cspgo:
        settings['Scylla_BUILD_INSTRUMENTED'] = "CSIR"
    elif args.pgo:
        settings['Scylla_BUILD_INSTRUMENTED'] = "IR"
    if args.use_profile:
        settings['Scylla_PROFDATA_FILE'] = args.use_profile
    elif args.use_profile is None:
        profile_archive_path = f"pgo/profiles/{platform.machine()}/profile.profdata.xz"
        if "compressed data" in subprocess.check_output(["file", profile_archive_path], text=True):
            settings['Scylla_PROFDATA_COMPRESSED_FILE'] = profile_archive_path
        else:
            # Avoid breaking existing pipelines without git-lfs installed.
            print(f"WARNING: {profile_archive_path} is not an archive. Building without a profile.", file=sys.stderr)
    # scripts/refresh-pgo-profiles.sh does not specify the path to the profile
    # so we don't define Scylla_PROFDATA_COMPRESSED_FILE, and use the default
    # value

    source_dir = os.path.realpath(os.path.dirname(__file__))
    if os.path.isabs(args.build_dir):
        build_dir = args.build_dir
    else:
        build_dir = os.path.join(source_dir, args.build_dir)

    if not args.dist_only:
        for mode in selected_modes:
            configure_seastar(build_dir, build_modes[mode].cmake_build_type, modes[mode])

    cmake_command = ['cmake']
    cmake_command += [f'-D{var}={value}' for var, value in settings.items()]
    cmake_command += ['-G', 'Ninja Multi-Config',
                      '-B', build_dir,
                      '-S', source_dir]
    subprocess.check_call(cmake_command, shell=False, cwd=source_dir)
    generate_compdb_for_cmake_build(source_dir, build_dir)


if __name__ == '__main__':
    if args.use_cmake:
        prepare_advanced_optimizations(modes=modes, build_modes=build_modes, args=args)
        configure_using_cmake(args)
    else:
        create_build_system(args)<|MERGE_RESOLUTION|>--- conflicted
+++ resolved
@@ -1134,9 +1134,6 @@
                 'utils/arch/powerpc/crc32-vpmsum/crc32_wrapper.cc',
                 'querier.cc',
                 'mutation_writer/multishard_writer.cc',
-<<<<<<< HEAD
-                'ent/ldap/ldap_connection.cc',
-=======
                 'ent/encryption/encryption_config.cc',
                 'ent/encryption/encryption.cc',
                 'ent/encryption/symmetric_key.cc',
@@ -1150,7 +1147,7 @@
                 'ent/encryption/kms_key_provider.cc',
                 'ent/encryption/gcp_host.cc',
                 'ent/encryption/gcp_key_provider.cc',
->>>>>>> 8e828f60
+                'ent/ldap/ldap_connection.cc',
                 'multishard_mutation_query.cc',
                 'reader_concurrency_semaphore.cc',
                 'sstables_loader.cc',
@@ -2029,13 +2026,8 @@
 pkgs.append('lua53' if have_pkg('lua53') else 'lua')
 
 
-<<<<<<< HEAD
-libs = ' '.join([maybe_static(args.staticyamlcpp, '-lyaml-cpp'), '-latomic', '-lz', '-lsnappy',
+libs = ' '.join([maybe_static(args.staticyamlcpp, '-lyaml-cpp'), '-latomic', '-lz', '-lsnappy', '-lcrypto',
                  ' -lstdc++fs', ' -lcrypt', ' -lcryptopp', ' -lpthread', ' -lldap -llber',
-=======
-libs = ' '.join([maybe_static(args.staticyamlcpp, '-lyaml-cpp'), '-latomic', '-lz', '-lsnappy', '-lcrypto',
-                 ' -lstdc++fs', ' -lcrypt', ' -lcryptopp', ' -lpthread',
->>>>>>> 8e828f60
                  # Must link with static version of libzstd, since
                  # experimental APIs that we use are only present there.
                  maybe_static(True, '-lzstd'),
